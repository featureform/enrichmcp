# Examples

This page shows practical examples of using enrichmcp to build AI-ready APIs.

## Basic Book Catalog

A simple book catalog demonstrating core enrichmcp features:

```python
from datetime import date
from enrichmcp import EnrichMCP, EnrichModel, Relationship
from pydantic import Field

# Create the application
app = EnrichMCP(title="Book Catalog API", description="A simple book catalog for AI agents")


# Define entities
@app.entity
class Author(EnrichModel):
    """Represents a book author."""

    id: int = Field(description="Author ID")
    name: str = Field(description="Author's full name")
    bio: str = Field(description="Short biography")
    birth_date: date = Field(description="Date of birth")

    # Relationship to books
    books: list["Book"] = Relationship(description="Books written by this author")


@app.entity
class Book(EnrichModel):
    """Represents a book in the catalog."""

    id: int = Field(description="Book ID")
    title: str = Field(description="Book title")
    isbn: str = Field(description="ISBN-13")
    published: date = Field(description="Publication date")
    pages: int = Field(description="Number of pages")
    author_id: int = Field(description="Author ID")

    # Relationship to author
    author: Author = Relationship(description="Author of this book")


# Sample data
AUTHORS = [
    {"id": 1, "name": "Jane Doe", "bio": "Bestselling author", "birth_date": date(1975, 5, 15)},
    {
        "id": 2,
        "name": "John Smith",
        "bio": "Science fiction writer",
        "birth_date": date(1980, 3, 20),
    },
]

BOOKS = [
    {
        "id": 1,
        "title": "The Great Adventure",
        "isbn": "978-0-123456-78-9",
        "published": date(2020, 1, 1),
        "pages": 350,
        "author_id": 1,
    },
    {
        "id": 2,
        "title": "Mystery of the Stars",
        "isbn": "978-0-123456-79-6",
        "published": date(2021, 6, 15),
        "pages": 425,
        "author_id": 1,
    },
    {
        "id": 3,
        "title": "Future Worlds",
        "isbn": "978-0-123456-80-2",
        "published": date(2022, 3, 10),
        "pages": 512,
        "author_id": 2,
    },
]


# Define resolvers
@Author.books.resolver
async def get_author_books(author_id: int) -> list["Book"]:
    """Get all books by an author."""
    author_books = [book for book in BOOKS if book["author_id"] == author_id]
    return [Book(**book_data) for book_data in author_books]


@Book.author.resolver
async def get_book_author(book_id: int) -> "Author":
    """Get the author of a book."""
    book = next((b for b in BOOKS if b["id"] == book_id), None)
    if book:
        author_data = next((a for a in AUTHORS if a["id"] == book["author_id"]), None)
        if author_data:
            return Author(**author_data)

    # Return a default author if not found
    return Author(
        id=-1,
        name="Unknown Author",
        bio="Author information not available",
        birth_date=date(1900, 1, 1),
    )


# Define root resources
@app.resource
async def list_authors() -> list[Author]:
    """List all authors in the catalog."""
    return [Author(**author_data) for author_data in AUTHORS]


@app.resource
async def get_author(author_id: int) -> Author:
    """Get a specific author by ID."""
    author_data = next((a for a in AUTHORS if a["id"] == author_id), None)
    if author_data:
        return Author(**author_data)

    return Author(id=-1, name="Not Found", bio="Author not found", birth_date=date(1900, 1, 1))


@app.resource
async def list_books() -> list[Book]:
    """List all books in the catalog."""
    return [Book(**book_data) for book_data in BOOKS]


@app.resource
async def search_books(title_contains: str) -> list[Book]:
    """Search for books by title."""
    matching_books = [book for book in BOOKS if title_contains.lower() in book["title"].lower()]
    return [Book(**book_data) for book_data in matching_books]


# Run the server
if __name__ == "__main__":
    app.run()
```

## Task Management System

A todo/task management API showing nested relationships:

```python
from datetime import datetime
from enum import Enum
from enrichmcp import EnrichMCP, EnrichModel, Relationship
from pydantic import Field

app = EnrichMCP(
    title="Task Management API", description="Simple task tracking system for AI agents"
)


# Enums
class Priority(str, Enum):
    LOW = "low"
    MEDIUM = "medium"
    HIGH = "high"
    URGENT = "urgent"


class Status(str, Enum):
    TODO = "todo"
    IN_PROGRESS = "in_progress"
    DONE = "done"
    CANCELLED = "cancelled"


# Entities
@app.entity
class Project(EnrichModel):
    """A project containing multiple tasks."""

    id: int = Field(description="Project ID")
    name: str = Field(description="Project name")
    description: str = Field(description="Project description")
    created_at: datetime = Field(description="Creation timestamp")
    due_date: datetime | None = Field(description="Project deadline")

    tasks: list["Task"] = Relationship(description="Tasks in this project")


@app.entity
class Task(EnrichModel):
    """An individual task or todo item."""

    id: int = Field(description="Task ID")
    title: str = Field(description="Task title")
    description: str = Field(description="Detailed description")
    project_id: int = Field(description="Parent project ID")
    priority: Priority = Field(description="Task priority level")
    status: Status = Field(description="Current status")
    created_at: datetime = Field(description="Creation timestamp")
    completed_at: datetime | None = Field(description="Completion timestamp")

    project: Project = Relationship(description="Project this task belongs to")


# Sample data
PROJECTS = [
    {
        "id": 1,
        "name": "Website Redesign",
        "description": "Redesign company website with new branding",
        "created_at": datetime(2024, 1, 1),
        "due_date": datetime(2024, 3, 1),
    },
    {
        "id": 2,
        "name": "Mobile App",
        "description": "Build mobile app for iOS and Android",
        "created_at": datetime(2024, 1, 15),
        "due_date": datetime(2024, 6, 1),
    },
]

TASKS = [
    {
        "id": 1,
        "title": "Design new homepage",
        "description": "Create mockups for new homepage design",
        "project_id": 1,
        "priority": Priority.HIGH,
        "status": Status.IN_PROGRESS,
        "created_at": datetime(2024, 1, 2),
        "completed_at": None,
    },
    {
        "id": 2,
        "title": "Update color scheme",
        "description": "Implement new brand colors across site",
        "project_id": 1,
        "priority": Priority.MEDIUM,
        "status": Status.TODO,
        "created_at": datetime(2024, 1, 3),
        "completed_at": None,
    },
    {
        "id": 3,
        "title": "Set up development environment",
        "description": "Configure React Native development environment",
        "project_id": 2,
        "priority": Priority.HIGH,
        "status": Status.DONE,
        "created_at": datetime(2024, 1, 16),
        "completed_at": datetime(2024, 1, 17),
    },
]


# Resolvers
@Project.tasks.resolver
async def get_project_tasks(project_id: int) -> list["Task"]:
    """Get all tasks for a project."""
    project_tasks = [task for task in TASKS if task["project_id"] == project_id]
    return [Task(**task_data) for task_data in project_tasks]


@Task.project.resolver
async def get_task_project(task_id: int) -> "Project":
    """Get the project a task belongs to."""
    task = next((t for t in TASKS if t["id"] == task_id), None)
    if task:
        project_data = next((p for p in PROJECTS if p["id"] == task["project_id"]), None)
        if project_data:
            return Project(**project_data)

    return Project(
        id=-1,
        name="Unknown Project",
        description="Project not found",
        created_at=datetime.now(),
        due_date=None,
    )


# Resources
@app.resource
async def list_projects() -> list[Project]:
    """List all projects."""
    return [Project(**project_data) for project_data in PROJECTS]


@app.resource
async def list_tasks(status: Status | None = None, priority: Priority | None = None) -> list[Task]:
    """List tasks with optional filtering."""
    filtered_tasks = TASKS

    if status:
        filtered_tasks = [t for t in filtered_tasks if t["status"] == status]

    if priority:
        filtered_tasks = [t for t in filtered_tasks if t["priority"] == priority]

    return [Task(**task_data) for task_data in filtered_tasks]


@app.resource
async def get_project_summary(project_id: int) -> dict:
    """Get summary statistics for a project."""
    project_tasks = [t for t in TASKS if t["project_id"] == project_id]

    return {
        "project_id": project_id,
        "total_tasks": len(project_tasks),
        "completed_tasks": len([t for t in project_tasks if t["status"] == Status.DONE]),
        "high_priority_tasks": len([t for t in project_tasks if t["priority"] == Priority.HIGH]),
        "tasks_by_status": {
            status.value: len([t for t in project_tasks if t["status"] == status])
            for status in Status
        },
    }


if __name__ == "__main__":
    app.run()
```

## Recipe Collection

A recipe API demonstrating many-to-many style relationships:

```python
from enrichmcp import EnrichMCP, EnrichModel, Relationship
from pydantic import Field

app = EnrichMCP(title="Recipe API", description="A collection of recipes with ingredients")


@app.entity
class Recipe(EnrichModel):
    """A cooking recipe."""

    id: int = Field(description="Recipe ID")
    name: str = Field(description="Recipe name")
    description: str = Field(description="Brief description")
    prep_time: int = Field(description="Preparation time in minutes")
    cook_time: int = Field(description="Cooking time in minutes")
    servings: int = Field(description="Number of servings")
    instructions: str = Field(description="Step-by-step instructions")

    ingredients: list["Ingredient"] = Relationship(description="Ingredients used in this recipe")


@app.entity
class Ingredient(EnrichModel):
    """A cooking ingredient."""

    id: int = Field(description="Ingredient ID")
    name: str = Field(description="Ingredient name")
    category: str = Field(description="Ingredient category (vegetable, meat, etc)")

    recipes: list["Recipe"] = Relationship(description="Recipes that use this ingredient")


# Sample data
RECIPES = [
    {
        "id": 1,
        "name": "Spaghetti Carbonara",
        "description": "Classic Italian pasta dish",
        "prep_time": 10,
        "cook_time": 20,
        "servings": 4,
        "instructions": "1. Cook pasta\n2. Fry pancetta\n3. Mix eggs and cheese\n4. Combine",
    },
    {
        "id": 2,
        "name": "Caesar Salad",
        "description": "Fresh romaine with Caesar dressing",
        "prep_time": 15,
        "cook_time": 0,
        "servings": 2,
        "instructions": "1. Wash lettuce\n2. Make dressing\n3. Add croutons\n4. Toss and serve",
    },
]

INGREDIENTS = [
    {"id": 1, "name": "Spaghetti", "category": "pasta"},
    {"id": 2, "name": "Eggs", "category": "dairy"},
    {"id": 3, "name": "Pancetta", "category": "meat"},
    {"id": 4, "name": "Parmesan", "category": "dairy"},
    {"id": 5, "name": "Romaine Lettuce", "category": "vegetable"},
    {"id": 6, "name": "Croutons", "category": "bread"},
]

# Recipe-ingredient mappings
RECIPE_INGREDIENTS = {
    1: [1, 2, 3, 4],  # Carbonara uses spaghetti, eggs, pancetta, parmesan
    2: [5, 6, 4],  # Caesar uses romaine, croutons, parmesan
}


# Resolvers
@Recipe.ingredients.resolver
async def get_recipe_ingredients(recipe_id: int) -> list["Ingredient"]:
    """Get all ingredients for a recipe."""
    ingredient_ids = RECIPE_INGREDIENTS.get(recipe_id, [])
    ingredients = [ing for ing in INGREDIENTS if ing["id"] in ingredient_ids]
    return [Ingredient(**ing_data) for ing_data in ingredients]


@Ingredient.recipes.resolver
async def get_ingredient_recipes(ingredient_id: int) -> list["Recipe"]:
    """Get all recipes using an ingredient."""
    recipe_ids = [
        recipe_id
        for recipe_id, ingredients in RECIPE_INGREDIENTS.items()
        if ingredient_id in ingredients
    ]
    recipes = [recipe for recipe in RECIPES if recipe["id"] in recipe_ids]
    return [Recipe(**recipe_data) for recipe_data in recipes]


# Resources
@app.resource
async def list_recipes() -> list[Recipe]:
    """List all recipes."""
    return [Recipe(**recipe_data) for recipe_data in RECIPES]


@app.resource
async def search_recipes_by_ingredient(ingredient_name: str) -> list[Recipe]:
    """Find recipes containing a specific ingredient."""
    # Find ingredient
    ingredient = next(
        (ing for ing in INGREDIENTS if ingredient_name.lower() in ing["name"].lower()), None
    )

    if not ingredient:
        return []

    # Get recipes with this ingredient
    return await get_ingredient_recipes(ingredient["id"])


@app.resource
async def get_quick_recipes(max_time: int = 30) -> list[Recipe]:
    """Get recipes that can be made quickly."""
    quick_recipes = [
        recipe for recipe in RECIPES if (recipe["prep_time"] + recipe["cook_time"]) <= max_time
    ]
    return [Recipe(**recipe_data) for recipe_data in quick_recipes]


if __name__ == "__main__":
    app.run()
```

These examples demonstrate:
- Basic entity definition with `@app.entity`
- Relationship definition with `Relationship()`
- Resolver implementation with `@Entity.field.resolver`
- Resource creation with `@app.resource`
- Simple in-memory data storage
- Filtering and searching patterns

All using only the features that enrichmcp actually provides!

## SQLAlchemy Auto-Generation

The `examples/sqlalchemy_shop` project shows how `include_sqlalchemy_models`
<<<<<<< HEAD
can generate entities and resolvers directly from SQLAlchemy models.

The `examples/shop_api_gateway` project shows how EnrichMCP can act as a simple API gateway in front of another FastAPI service.
=======
can generate entities and resolvers directly from SQLAlchemy models. It works
with any async database backend supported by SQLAlchemy (for example
PostgreSQL with `asyncpg`).
>>>>>>> d81d390e
<|MERGE_RESOLUTION|>--- conflicted
+++ resolved
@@ -468,12 +468,8 @@
 ## SQLAlchemy Auto-Generation
 
 The `examples/sqlalchemy_shop` project shows how `include_sqlalchemy_models`
-<<<<<<< HEAD
-can generate entities and resolvers directly from SQLAlchemy models.
-
-The `examples/shop_api_gateway` project shows how EnrichMCP can act as a simple API gateway in front of another FastAPI service.
-=======
 can generate entities and resolvers directly from SQLAlchemy models. It works
 with any async database backend supported by SQLAlchemy (for example
 PostgreSQL with `asyncpg`).
->>>>>>> d81d390e
+
+The `examples/shop_api_gateway` project shows how EnrichMCP can act as a simple API gateway in front of another FastAPI service.
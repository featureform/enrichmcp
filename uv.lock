version = 1
revision = 1
requires-python = ">=3.10"

[options]
resolution-mode = "lowest-direct"

[manifest]
members = [
    "mcp-simple-prompt",
    "mcp-simple-resource",
    "mcp-simple-tool",
    "mcp-smack",
    "mcpengine",
]

[[package]]
name = "annotated-types"
version = "0.7.0"
source = { registry = "https://pypi.org/simple" }
sdist = { url = "https://files.pythonhosted.org/packages/ee/67/531ea369ba64dcff5ec9c3402f9f51bf748cec26dde048a2f973a4eea7f5/annotated_types-0.7.0.tar.gz", hash = "sha256:aff07c09a53a08bc8cfccb9c85b05f1aa9a2a6f23728d790723543408344ce89", size = 16081 }
wheels = [
    { url = "https://files.pythonhosted.org/packages/78/b6/6307fbef88d9b5ee7421e68d78a9f162e0da4900bc5f5793f6d3d0e34fb8/annotated_types-0.7.0-py3-none-any.whl", hash = "sha256:1f02e8b43a8fbbc3f3e0d4f0f4bfc8131bcb4eebe8849b8e5c773f3a1c582a53", size = 13643 },
]

[[package]]
name = "anyio"
version = "4.5.0"
source = { registry = "https://pypi.org/simple" }
dependencies = [
    { name = "exceptiongroup", marker = "python_full_version < '3.11'" },
    { name = "idna" },
    { name = "sniffio" },
    { name = "typing-extensions", marker = "python_full_version < '3.11'" },
]
sdist = { url = "https://files.pythonhosted.org/packages/a0/44/66874c5256e9fbc30103b31927fd9341c8da6ccafd4721b2b3e81e6ef176/anyio-4.5.0.tar.gz", hash = "sha256:c5a275fe5ca0afd788001f58fca1e69e29ce706d746e317d660e21f70c530ef9", size = 169376 }
wheels = [
    { url = "https://files.pythonhosted.org/packages/3b/68/f9e9bf6324c46e6b8396610aef90ad423ec3e18c9079547ceafea3dce0ec/anyio-4.5.0-py3-none-any.whl", hash = "sha256:fdeb095b7cc5a5563175eedd926ec4ae55413bb4be5770c424af0ba46ccb4a78", size = 89250 },
]

[[package]]
name = "attrs"
version = "24.3.0"
source = { registry = "https://pypi.org/simple" }
sdist = { url = "https://files.pythonhosted.org/packages/48/c8/6260f8ccc11f0917360fc0da435c5c9c7504e3db174d5a12a1494887b045/attrs-24.3.0.tar.gz", hash = "sha256:8f5c07333d543103541ba7be0e2ce16eeee8130cb0b3f9238ab904ce1e85baff", size = 805984 }
wheels = [
    { url = "https://files.pythonhosted.org/packages/89/aa/ab0f7891a01eeb2d2e338ae8fecbe57fcebea1a24dbb64d45801bfab481d/attrs-24.3.0-py3-none-any.whl", hash = "sha256:ac96cd038792094f438ad1f6ff80837353805ac950cd2aa0e0625ef19850c308", size = 63397 },
]

[[package]]
name = "babel"
version = "2.17.0"
source = { registry = "https://pypi.org/simple" }
sdist = { url = "https://files.pythonhosted.org/packages/7d/6b/d52e42361e1aa00709585ecc30b3f9684b3ab62530771402248b1b1d6240/babel-2.17.0.tar.gz", hash = "sha256:0c54cffb19f690cdcc52a3b50bcbf71e07a808d1c80d549f2459b9d2cf0afb9d", size = 9951852 }
wheels = [
    { url = "https://files.pythonhosted.org/packages/b7/b8/3fe70c75fe32afc4bb507f75563d39bc5642255d1d94f1f23604725780bf/babel-2.17.0-py3-none-any.whl", hash = "sha256:4d0b53093fdfb4b21c92b5213dba5a1b23885afa8383709427046b21c366e5f2", size = 10182537 },
]

[[package]]
name = "black"
version = "25.1.0"
source = { registry = "https://pypi.org/simple" }
dependencies = [
    { name = "click" },
    { name = "mypy-extensions" },
    { name = "packaging" },
    { name = "pathspec" },
    { name = "platformdirs" },
    { name = "tomli", marker = "python_full_version < '3.11'" },
    { name = "typing-extensions", marker = "python_full_version < '3.11'" },
]
sdist = { url = "https://files.pythonhosted.org/packages/94/49/26a7b0f3f35da4b5a65f081943b7bcd22d7002f5f0fb8098ec1ff21cb6ef/black-25.1.0.tar.gz", hash = "sha256:33496d5cd1222ad73391352b4ae8da15253c5de89b93a80b3e2c8d9a19ec2666", size = 649449 }
wheels = [
    { url = "https://files.pythonhosted.org/packages/4d/3b/4ba3f93ac8d90410423fdd31d7541ada9bcee1df32fb90d26de41ed40e1d/black-25.1.0-cp310-cp310-macosx_10_9_x86_64.whl", hash = "sha256:759e7ec1e050a15f89b770cefbf91ebee8917aac5c20483bc2d80a6c3a04df32", size = 1629419 },
    { url = "https://files.pythonhosted.org/packages/b4/02/0bde0485146a8a5e694daed47561785e8b77a0466ccc1f3e485d5ef2925e/black-25.1.0-cp310-cp310-macosx_11_0_arm64.whl", hash = "sha256:0e519ecf93120f34243e6b0054db49c00a35f84f195d5bce7e9f5cfc578fc2da", size = 1461080 },
    { url = "https://files.pythonhosted.org/packages/52/0e/abdf75183c830eaca7589144ff96d49bce73d7ec6ad12ef62185cc0f79a2/black-25.1.0-cp310-cp310-manylinux_2_17_x86_64.manylinux2014_x86_64.manylinux_2_28_x86_64.whl", hash = "sha256:055e59b198df7ac0b7efca5ad7ff2516bca343276c466be72eb04a3bcc1f82d7", size = 1766886 },
    { url = "https://files.pythonhosted.org/packages/dc/a6/97d8bb65b1d8a41f8a6736222ba0a334db7b7b77b8023ab4568288f23973/black-25.1.0-cp310-cp310-win_amd64.whl", hash = "sha256:db8ea9917d6f8fc62abd90d944920d95e73c83a5ee3383493e35d271aca872e9", size = 1419404 },
    { url = "https://files.pythonhosted.org/packages/7e/4f/87f596aca05c3ce5b94b8663dbfe242a12843caaa82dd3f85f1ffdc3f177/black-25.1.0-cp311-cp311-macosx_10_9_x86_64.whl", hash = "sha256:a39337598244de4bae26475f77dda852ea00a93bd4c728e09eacd827ec929df0", size = 1614372 },
    { url = "https://files.pythonhosted.org/packages/e7/d0/2c34c36190b741c59c901e56ab7f6e54dad8df05a6272a9747ecef7c6036/black-25.1.0-cp311-cp311-macosx_11_0_arm64.whl", hash = "sha256:96c1c7cd856bba8e20094e36e0f948718dc688dba4a9d78c3adde52b9e6c2299", size = 1442865 },
    { url = "https://files.pythonhosted.org/packages/21/d4/7518c72262468430ead45cf22bd86c883a6448b9eb43672765d69a8f1248/black-25.1.0-cp311-cp311-manylinux_2_17_x86_64.manylinux2014_x86_64.manylinux_2_28_x86_64.whl", hash = "sha256:bce2e264d59c91e52d8000d507eb20a9aca4a778731a08cfff7e5ac4a4bb7096", size = 1749699 },
    { url = "https://files.pythonhosted.org/packages/58/db/4f5beb989b547f79096e035c4981ceb36ac2b552d0ac5f2620e941501c99/black-25.1.0-cp311-cp311-win_amd64.whl", hash = "sha256:172b1dbff09f86ce6f4eb8edf9dede08b1fce58ba194c87d7a4f1a5aa2f5b3c2", size = 1428028 },
    { url = "https://files.pythonhosted.org/packages/83/71/3fe4741df7adf015ad8dfa082dd36c94ca86bb21f25608eb247b4afb15b2/black-25.1.0-cp312-cp312-macosx_10_13_x86_64.whl", hash = "sha256:4b60580e829091e6f9238c848ea6750efed72140b91b048770b64e74fe04908b", size = 1650988 },
    { url = "https://files.pythonhosted.org/packages/13/f3/89aac8a83d73937ccd39bbe8fc6ac8860c11cfa0af5b1c96d081facac844/black-25.1.0-cp312-cp312-macosx_11_0_arm64.whl", hash = "sha256:1e2978f6df243b155ef5fa7e558a43037c3079093ed5d10fd84c43900f2d8ecc", size = 1453985 },
    { url = "https://files.pythonhosted.org/packages/6f/22/b99efca33f1f3a1d2552c714b1e1b5ae92efac6c43e790ad539a163d1754/black-25.1.0-cp312-cp312-manylinux_2_17_x86_64.manylinux2014_x86_64.manylinux_2_28_x86_64.whl", hash = "sha256:3b48735872ec535027d979e8dcb20bf4f70b5ac75a8ea99f127c106a7d7aba9f", size = 1783816 },
    { url = "https://files.pythonhosted.org/packages/18/7e/a27c3ad3822b6f2e0e00d63d58ff6299a99a5b3aee69fa77cd4b0076b261/black-25.1.0-cp312-cp312-win_amd64.whl", hash = "sha256:ea0213189960bda9cf99be5b8c8ce66bb054af5e9e861249cd23471bd7b0b3ba", size = 1440860 },
    { url = "https://files.pythonhosted.org/packages/98/87/0edf98916640efa5d0696e1abb0a8357b52e69e82322628f25bf14d263d1/black-25.1.0-cp313-cp313-macosx_10_13_x86_64.whl", hash = "sha256:8f0b18a02996a836cc9c9c78e5babec10930862827b1b724ddfe98ccf2f2fe4f", size = 1650673 },
    { url = "https://files.pythonhosted.org/packages/52/e5/f7bf17207cf87fa6e9b676576749c6b6ed0d70f179a3d812c997870291c3/black-25.1.0-cp313-cp313-macosx_11_0_arm64.whl", hash = "sha256:afebb7098bfbc70037a053b91ae8437c3857482d3a690fefc03e9ff7aa9a5fd3", size = 1453190 },
    { url = "https://files.pythonhosted.org/packages/e3/ee/adda3d46d4a9120772fae6de454c8495603c37c4c3b9c60f25b1ab6401fe/black-25.1.0-cp313-cp313-manylinux_2_17_x86_64.manylinux2014_x86_64.manylinux_2_28_x86_64.whl", hash = "sha256:030b9759066a4ee5e5aca28c3c77f9c64789cdd4de8ac1df642c40b708be6171", size = 1782926 },
    { url = "https://files.pythonhosted.org/packages/cc/64/94eb5f45dcb997d2082f097a3944cfc7fe87e071907f677e80788a2d7b7a/black-25.1.0-cp313-cp313-win_amd64.whl", hash = "sha256:a22f402b410566e2d1c950708c77ebf5ebd5d0d88a6a2e87c86d9fb48afa0d18", size = 1442613 },
    { url = "https://files.pythonhosted.org/packages/09/71/54e999902aed72baf26bca0d50781b01838251a462612966e9fc4891eadd/black-25.1.0-py3-none-any.whl", hash = "sha256:95e8176dae143ba9097f351d174fdaf0ccd29efb414b362ae3fd72bf0f710717", size = 207646 },
]

[[package]]
name = "cairocffi"
version = "1.7.1"
source = { registry = "https://pypi.org/simple" }
dependencies = [
    { name = "cffi" },
]
sdist = { url = "https://files.pythonhosted.org/packages/70/c5/1a4dc131459e68a173cbdab5fad6b524f53f9c1ef7861b7698e998b837cc/cairocffi-1.7.1.tar.gz", hash = "sha256:2e48ee864884ec4a3a34bfa8c9ab9999f688286eb714a15a43ec9d068c36557b", size = 88096 }
wheels = [
    { url = "https://files.pythonhosted.org/packages/93/d8/ba13451aa6b745c49536e87b6bf8f629b950e84bd0e8308f7dc6883b67e2/cairocffi-1.7.1-py3-none-any.whl", hash = "sha256:9803a0e11f6c962f3b0ae2ec8ba6ae45e957a146a004697a1ac1bbf16b073b3f", size = 75611 },
]

[[package]]
name = "cairosvg"
version = "2.7.1"
source = { registry = "https://pypi.org/simple" }
dependencies = [
    { name = "cairocffi" },
    { name = "cssselect2" },
    { name = "defusedxml" },
    { name = "pillow" },
    { name = "tinycss2" },
]
sdist = { url = "https://files.pythonhosted.org/packages/d5/e6/ec5900b724e3c44af7f6f51f719919137284e5da4aabe96508baec8a1b40/CairoSVG-2.7.1.tar.gz", hash = "sha256:432531d72347291b9a9ebfb6777026b607563fd8719c46ee742db0aef7271ba0", size = 8399085 }
wheels = [
    { url = "https://files.pythonhosted.org/packages/01/a5/1866b42151f50453f1a0d28fc4c39f5be5f412a2e914f33449c42daafdf1/CairoSVG-2.7.1-py3-none-any.whl", hash = "sha256:8a5222d4e6c3f86f1f7046b63246877a63b49923a1cd202184c3a634ef546b3b", size = 43235 },
]

[[package]]
name = "certifi"
version = "2024.12.14"
source = { registry = "https://pypi.org/simple" }
sdist = { url = "https://files.pythonhosted.org/packages/0f/bd/1d41ee578ce09523c81a15426705dd20969f5abf006d1afe8aeff0dd776a/certifi-2024.12.14.tar.gz", hash = "sha256:b650d30f370c2b724812bee08008be0c4163b163ddaec3f2546c1caf65f191db", size = 166010 }
wheels = [
    { url = "https://files.pythonhosted.org/packages/a5/32/8f6669fc4798494966bf446c8c4a162e0b5d893dff088afddf76414f70e1/certifi-2024.12.14-py3-none-any.whl", hash = "sha256:1275f7a45be9464efc1173084eaa30f866fe2e47d389406136d332ed4967ec56", size = 164927 },
]

[[package]]
name = "cffi"
version = "1.17.1"
source = { registry = "https://pypi.org/simple" }
dependencies = [
    { name = "pycparser" },
]
sdist = { url = "https://files.pythonhosted.org/packages/fc/97/c783634659c2920c3fc70419e3af40972dbaf758daa229a7d6ea6135c90d/cffi-1.17.1.tar.gz", hash = "sha256:1c39c6016c32bc48dd54561950ebd6836e1670f2ae46128f67cf49e789c52824", size = 516621 }
wheels = [
    { url = "https://files.pythonhosted.org/packages/90/07/f44ca684db4e4f08a3fdc6eeb9a0d15dc6883efc7b8c90357fdbf74e186c/cffi-1.17.1-cp310-cp310-macosx_10_9_x86_64.whl", hash = "sha256:df8b1c11f177bc2313ec4b2d46baec87a5f3e71fc8b45dab2ee7cae86d9aba14", size = 182191 },
    { url = "https://files.pythonhosted.org/packages/08/fd/cc2fedbd887223f9f5d170c96e57cbf655df9831a6546c1727ae13fa977a/cffi-1.17.1-cp310-cp310-macosx_11_0_arm64.whl", hash = "sha256:8f2cdc858323644ab277e9bb925ad72ae0e67f69e804f4898c070998d50b1a67", size = 178592 },
    { url = "https://files.pythonhosted.org/packages/de/cc/4635c320081c78d6ffc2cab0a76025b691a91204f4aa317d568ff9280a2d/cffi-1.17.1-cp310-cp310-manylinux_2_12_i686.manylinux2010_i686.manylinux_2_17_i686.manylinux2014_i686.whl", hash = "sha256:edae79245293e15384b51f88b00613ba9f7198016a5948b5dddf4917d4d26382", size = 426024 },
    { url = "https://files.pythonhosted.org/packages/b6/7b/3b2b250f3aab91abe5f8a51ada1b717935fdaec53f790ad4100fe2ec64d1/cffi-1.17.1-cp310-cp310-manylinux_2_17_aarch64.manylinux2014_aarch64.whl", hash = "sha256:45398b671ac6d70e67da8e4224a065cec6a93541bb7aebe1b198a61b58c7b702", size = 448188 },
    { url = "https://files.pythonhosted.org/packages/d3/48/1b9283ebbf0ec065148d8de05d647a986c5f22586b18120020452fff8f5d/cffi-1.17.1-cp310-cp310-manylinux_2_17_ppc64le.manylinux2014_ppc64le.whl", hash = "sha256:ad9413ccdeda48c5afdae7e4fa2192157e991ff761e7ab8fdd8926f40b160cc3", size = 455571 },
    { url = "https://files.pythonhosted.org/packages/40/87/3b8452525437b40f39ca7ff70276679772ee7e8b394934ff60e63b7b090c/cffi-1.17.1-cp310-cp310-manylinux_2_17_s390x.manylinux2014_s390x.whl", hash = "sha256:5da5719280082ac6bd9aa7becb3938dc9f9cbd57fac7d2871717b1feb0902ab6", size = 436687 },
    { url = "https://files.pythonhosted.org/packages/8d/fb/4da72871d177d63649ac449aec2e8a29efe0274035880c7af59101ca2232/cffi-1.17.1-cp310-cp310-manylinux_2_17_x86_64.manylinux2014_x86_64.whl", hash = "sha256:2bb1a08b8008b281856e5971307cc386a8e9c5b625ac297e853d36da6efe9c17", size = 446211 },
    { url = "https://files.pythonhosted.org/packages/ab/a0/62f00bcb411332106c02b663b26f3545a9ef136f80d5df746c05878f8c4b/cffi-1.17.1-cp310-cp310-musllinux_1_1_aarch64.whl", hash = "sha256:045d61c734659cc045141be4bae381a41d89b741f795af1dd018bfb532fd0df8", size = 461325 },
    { url = "https://files.pythonhosted.org/packages/36/83/76127035ed2e7e27b0787604d99da630ac3123bfb02d8e80c633f218a11d/cffi-1.17.1-cp310-cp310-musllinux_1_1_i686.whl", hash = "sha256:6883e737d7d9e4899a8a695e00ec36bd4e5e4f18fabe0aca0efe0a4b44cdb13e", size = 438784 },
    { url = "https://files.pythonhosted.org/packages/21/81/a6cd025db2f08ac88b901b745c163d884641909641f9b826e8cb87645942/cffi-1.17.1-cp310-cp310-musllinux_1_1_x86_64.whl", hash = "sha256:6b8b4a92e1c65048ff98cfe1f735ef8f1ceb72e3d5f0c25fdb12087a23da22be", size = 461564 },
    { url = "https://files.pythonhosted.org/packages/f8/fe/4d41c2f200c4a457933dbd98d3cf4e911870877bd94d9656cc0fcb390681/cffi-1.17.1-cp310-cp310-win32.whl", hash = "sha256:c9c3d058ebabb74db66e431095118094d06abf53284d9c81f27300d0e0d8bc7c", size = 171804 },
    { url = "https://files.pythonhosted.org/packages/d1/b6/0b0f5ab93b0df4acc49cae758c81fe4e5ef26c3ae2e10cc69249dfd8b3ab/cffi-1.17.1-cp310-cp310-win_amd64.whl", hash = "sha256:0f048dcf80db46f0098ccac01132761580d28e28bc0f78ae0d58048063317e15", size = 181299 },
    { url = "https://files.pythonhosted.org/packages/6b/f4/927e3a8899e52a27fa57a48607ff7dc91a9ebe97399b357b85a0c7892e00/cffi-1.17.1-cp311-cp311-macosx_10_9_x86_64.whl", hash = "sha256:a45e3c6913c5b87b3ff120dcdc03f6131fa0065027d0ed7ee6190736a74cd401", size = 182264 },
    { url = "https://files.pythonhosted.org/packages/6c/f5/6c3a8efe5f503175aaddcbea6ad0d2c96dad6f5abb205750d1b3df44ef29/cffi-1.17.1-cp311-cp311-macosx_11_0_arm64.whl", hash = "sha256:30c5e0cb5ae493c04c8b42916e52ca38079f1b235c2f8ae5f4527b963c401caf", size = 178651 },
    { url = "https://files.pythonhosted.org/packages/94/dd/a3f0118e688d1b1a57553da23b16bdade96d2f9bcda4d32e7d2838047ff7/cffi-1.17.1-cp311-cp311-manylinux_2_12_i686.manylinux2010_i686.manylinux_2_17_i686.manylinux2014_i686.whl", hash = "sha256:f75c7ab1f9e4aca5414ed4d8e5c0e303a34f4421f8a0d47a4d019ceff0ab6af4", size = 445259 },
    { url = "https://files.pythonhosted.org/packages/2e/ea/70ce63780f096e16ce8588efe039d3c4f91deb1dc01e9c73a287939c79a6/cffi-1.17.1-cp311-cp311-manylinux_2_17_aarch64.manylinux2014_aarch64.whl", hash = "sha256:a1ed2dd2972641495a3ec98445e09766f077aee98a1c896dcb4ad0d303628e41", size = 469200 },
    { url = "https://files.pythonhosted.org/packages/1c/a0/a4fa9f4f781bda074c3ddd57a572b060fa0df7655d2a4247bbe277200146/cffi-1.17.1-cp311-cp311-manylinux_2_17_ppc64le.manylinux2014_ppc64le.whl", hash = "sha256:46bf43160c1a35f7ec506d254e5c890f3c03648a4dbac12d624e4490a7046cd1", size = 477235 },
    { url = "https://files.pythonhosted.org/packages/62/12/ce8710b5b8affbcdd5c6e367217c242524ad17a02fe5beec3ee339f69f85/cffi-1.17.1-cp311-cp311-manylinux_2_17_s390x.manylinux2014_s390x.whl", hash = "sha256:a24ed04c8ffd54b0729c07cee15a81d964e6fee0e3d4d342a27b020d22959dc6", size = 459721 },
    { url = "https://files.pythonhosted.org/packages/ff/6b/d45873c5e0242196f042d555526f92aa9e0c32355a1be1ff8c27f077fd37/cffi-1.17.1-cp311-cp311-manylinux_2_17_x86_64.manylinux2014_x86_64.whl", hash = "sha256:610faea79c43e44c71e1ec53a554553fa22321b65fae24889706c0a84d4ad86d", size = 467242 },
    { url = "https://files.pythonhosted.org/packages/1a/52/d9a0e523a572fbccf2955f5abe883cfa8bcc570d7faeee06336fbd50c9fc/cffi-1.17.1-cp311-cp311-musllinux_1_1_aarch64.whl", hash = "sha256:a9b15d491f3ad5d692e11f6b71f7857e7835eb677955c00cc0aefcd0669adaf6", size = 477999 },
    { url = "https://files.pythonhosted.org/packages/44/74/f2a2460684a1a2d00ca799ad880d54652841a780c4c97b87754f660c7603/cffi-1.17.1-cp311-cp311-musllinux_1_1_i686.whl", hash = "sha256:de2ea4b5833625383e464549fec1bc395c1bdeeb5f25c4a3a82b5a8c756ec22f", size = 454242 },
    { url = "https://files.pythonhosted.org/packages/f8/4a/34599cac7dfcd888ff54e801afe06a19c17787dfd94495ab0c8d35fe99fb/cffi-1.17.1-cp311-cp311-musllinux_1_1_x86_64.whl", hash = "sha256:fc48c783f9c87e60831201f2cce7f3b2e4846bf4d8728eabe54d60700b318a0b", size = 478604 },
    { url = "https://files.pythonhosted.org/packages/34/33/e1b8a1ba29025adbdcda5fb3a36f94c03d771c1b7b12f726ff7fef2ebe36/cffi-1.17.1-cp311-cp311-win32.whl", hash = "sha256:85a950a4ac9c359340d5963966e3e0a94a676bd6245a4b55bc43949eee26a655", size = 171727 },
    { url = "https://files.pythonhosted.org/packages/3d/97/50228be003bb2802627d28ec0627837ac0bf35c90cf769812056f235b2d1/cffi-1.17.1-cp311-cp311-win_amd64.whl", hash = "sha256:caaf0640ef5f5517f49bc275eca1406b0ffa6aa184892812030f04c2abf589a0", size = 181400 },
    { url = "https://files.pythonhosted.org/packages/5a/84/e94227139ee5fb4d600a7a4927f322e1d4aea6fdc50bd3fca8493caba23f/cffi-1.17.1-cp312-cp312-macosx_10_9_x86_64.whl", hash = "sha256:805b4371bf7197c329fcb3ead37e710d1bca9da5d583f5073b799d5c5bd1eee4", size = 183178 },
    { url = "https://files.pythonhosted.org/packages/da/ee/fb72c2b48656111c4ef27f0f91da355e130a923473bf5ee75c5643d00cca/cffi-1.17.1-cp312-cp312-macosx_11_0_arm64.whl", hash = "sha256:733e99bc2df47476e3848417c5a4540522f234dfd4ef3ab7fafdf555b082ec0c", size = 178840 },
    { url = "https://files.pythonhosted.org/packages/cc/b6/db007700f67d151abadf508cbfd6a1884f57eab90b1bb985c4c8c02b0f28/cffi-1.17.1-cp312-cp312-manylinux_2_12_i686.manylinux2010_i686.manylinux_2_17_i686.manylinux2014_i686.whl", hash = "sha256:1257bdabf294dceb59f5e70c64a3e2f462c30c7ad68092d01bbbfb1c16b1ba36", size = 454803 },
    { url = "https://files.pythonhosted.org/packages/1a/df/f8d151540d8c200eb1c6fba8cd0dfd40904f1b0682ea705c36e6c2e97ab3/cffi-1.17.1-cp312-cp312-manylinux_2_17_aarch64.manylinux2014_aarch64.whl", hash = "sha256:da95af8214998d77a98cc14e3a3bd00aa191526343078b530ceb0bd710fb48a5", size = 478850 },
    { url = "https://files.pythonhosted.org/packages/28/c0/b31116332a547fd2677ae5b78a2ef662dfc8023d67f41b2a83f7c2aa78b1/cffi-1.17.1-cp312-cp312-manylinux_2_17_ppc64le.manylinux2014_ppc64le.whl", hash = "sha256:d63afe322132c194cf832bfec0dc69a99fb9bb6bbd550f161a49e9e855cc78ff", size = 485729 },
    { url = "https://files.pythonhosted.org/packages/91/2b/9a1ddfa5c7f13cab007a2c9cc295b70fbbda7cb10a286aa6810338e60ea1/cffi-1.17.1-cp312-cp312-manylinux_2_17_s390x.manylinux2014_s390x.whl", hash = "sha256:f79fc4fc25f1c8698ff97788206bb3c2598949bfe0fef03d299eb1b5356ada99", size = 471256 },
    { url = "https://files.pythonhosted.org/packages/b2/d5/da47df7004cb17e4955df6a43d14b3b4ae77737dff8bf7f8f333196717bf/cffi-1.17.1-cp312-cp312-manylinux_2_17_x86_64.manylinux2014_x86_64.whl", hash = "sha256:b62ce867176a75d03a665bad002af8e6d54644fad99a3c70905c543130e39d93", size = 479424 },
    { url = "https://files.pythonhosted.org/packages/0b/ac/2a28bcf513e93a219c8a4e8e125534f4f6db03e3179ba1c45e949b76212c/cffi-1.17.1-cp312-cp312-musllinux_1_1_aarch64.whl", hash = "sha256:386c8bf53c502fff58903061338ce4f4950cbdcb23e2902d86c0f722b786bbe3", size = 484568 },
    { url = "https://files.pythonhosted.org/packages/d4/38/ca8a4f639065f14ae0f1d9751e70447a261f1a30fa7547a828ae08142465/cffi-1.17.1-cp312-cp312-musllinux_1_1_x86_64.whl", hash = "sha256:4ceb10419a9adf4460ea14cfd6bc43d08701f0835e979bf821052f1805850fe8", size = 488736 },
    { url = "https://files.pythonhosted.org/packages/86/c5/28b2d6f799ec0bdecf44dced2ec5ed43e0eb63097b0f58c293583b406582/cffi-1.17.1-cp312-cp312-win32.whl", hash = "sha256:a08d7e755f8ed21095a310a693525137cfe756ce62d066e53f502a83dc550f65", size = 172448 },
    { url = "https://files.pythonhosted.org/packages/50/b9/db34c4755a7bd1cb2d1603ac3863f22bcecbd1ba29e5ee841a4bc510b294/cffi-1.17.1-cp312-cp312-win_amd64.whl", hash = "sha256:51392eae71afec0d0c8fb1a53b204dbb3bcabcb3c9b807eedf3e1e6ccf2de903", size = 181976 },
    { url = "https://files.pythonhosted.org/packages/8d/f8/dd6c246b148639254dad4d6803eb6a54e8c85c6e11ec9df2cffa87571dbe/cffi-1.17.1-cp313-cp313-macosx_10_13_x86_64.whl", hash = "sha256:f3a2b4222ce6b60e2e8b337bb9596923045681d71e5a082783484d845390938e", size = 182989 },
    { url = "https://files.pythonhosted.org/packages/8b/f1/672d303ddf17c24fc83afd712316fda78dc6fce1cd53011b839483e1ecc8/cffi-1.17.1-cp313-cp313-macosx_11_0_arm64.whl", hash = "sha256:0984a4925a435b1da406122d4d7968dd861c1385afe3b45ba82b750f229811e2", size = 178802 },
    { url = "https://files.pythonhosted.org/packages/0e/2d/eab2e858a91fdff70533cab61dcff4a1f55ec60425832ddfdc9cd36bc8af/cffi-1.17.1-cp313-cp313-manylinux_2_12_i686.manylinux2010_i686.manylinux_2_17_i686.manylinux2014_i686.whl", hash = "sha256:d01b12eeeb4427d3110de311e1774046ad344f5b1a7403101878976ecd7a10f3", size = 454792 },
    { url = "https://files.pythonhosted.org/packages/75/b2/fbaec7c4455c604e29388d55599b99ebcc250a60050610fadde58932b7ee/cffi-1.17.1-cp313-cp313-manylinux_2_17_aarch64.manylinux2014_aarch64.whl", hash = "sha256:706510fe141c86a69c8ddc029c7910003a17353970cff3b904ff0686a5927683", size = 478893 },
    { url = "https://files.pythonhosted.org/packages/4f/b7/6e4a2162178bf1935c336d4da8a9352cccab4d3a5d7914065490f08c0690/cffi-1.17.1-cp313-cp313-manylinux_2_17_ppc64le.manylinux2014_ppc64le.whl", hash = "sha256:de55b766c7aa2e2a3092c51e0483d700341182f08e67c63630d5b6f200bb28e5", size = 485810 },
    { url = "https://files.pythonhosted.org/packages/c7/8a/1d0e4a9c26e54746dc08c2c6c037889124d4f59dffd853a659fa545f1b40/cffi-1.17.1-cp313-cp313-manylinux_2_17_s390x.manylinux2014_s390x.whl", hash = "sha256:c59d6e989d07460165cc5ad3c61f9fd8f1b4796eacbd81cee78957842b834af4", size = 471200 },
    { url = "https://files.pythonhosted.org/packages/26/9f/1aab65a6c0db35f43c4d1b4f580e8df53914310afc10ae0397d29d697af4/cffi-1.17.1-cp313-cp313-manylinux_2_17_x86_64.manylinux2014_x86_64.whl", hash = "sha256:dd398dbc6773384a17fe0d3e7eeb8d1a21c2200473ee6806bb5e6a8e62bb73dd", size = 479447 },
    { url = "https://files.pythonhosted.org/packages/5f/e4/fb8b3dd8dc0e98edf1135ff067ae070bb32ef9d509d6cb0f538cd6f7483f/cffi-1.17.1-cp313-cp313-musllinux_1_1_aarch64.whl", hash = "sha256:3edc8d958eb099c634dace3c7e16560ae474aa3803a5df240542b305d14e14ed", size = 484358 },
    { url = "https://files.pythonhosted.org/packages/f1/47/d7145bf2dc04684935d57d67dff9d6d795b2ba2796806bb109864be3a151/cffi-1.17.1-cp313-cp313-musllinux_1_1_x86_64.whl", hash = "sha256:72e72408cad3d5419375fc87d289076ee319835bdfa2caad331e377589aebba9", size = 488469 },
    { url = "https://files.pythonhosted.org/packages/bf/ee/f94057fa6426481d663b88637a9a10e859e492c73d0384514a17d78ee205/cffi-1.17.1-cp313-cp313-win32.whl", hash = "sha256:e03eab0a8677fa80d646b5ddece1cbeaf556c313dcfac435ba11f107ba117b5d", size = 172475 },
    { url = "https://files.pythonhosted.org/packages/7c/fc/6a8cb64e5f0324877d503c854da15d76c1e50eb722e320b15345c4d0c6de/cffi-1.17.1-cp313-cp313-win_amd64.whl", hash = "sha256:f6a16c31041f09ead72d69f583767292f750d24913dadacf5756b966aacb3f1a", size = 182009 },
]

[[package]]
name = "charset-normalizer"
version = "3.4.1"
source = { registry = "https://pypi.org/simple" }
sdist = { url = "https://files.pythonhosted.org/packages/16/b0/572805e227f01586461c80e0fd25d65a2115599cc9dad142fee4b747c357/charset_normalizer-3.4.1.tar.gz", hash = "sha256:44251f18cd68a75b56585dd00dae26183e102cd5e0f9f1466e6df5da2ed64ea3", size = 123188 }
wheels = [
    { url = "https://files.pythonhosted.org/packages/0d/58/5580c1716040bc89206c77d8f74418caf82ce519aae06450393ca73475d1/charset_normalizer-3.4.1-cp310-cp310-macosx_10_9_universal2.whl", hash = "sha256:91b36a978b5ae0ee86c394f5a54d6ef44db1de0815eb43de826d41d21e4af3de", size = 198013 },
    { url = "https://files.pythonhosted.org/packages/d0/11/00341177ae71c6f5159a08168bcb98c6e6d196d372c94511f9f6c9afe0c6/charset_normalizer-3.4.1-cp310-cp310-manylinux_2_17_aarch64.manylinux2014_aarch64.whl", hash = "sha256:7461baadb4dc00fd9e0acbe254e3d7d2112e7f92ced2adc96e54ef6501c5f176", size = 141285 },
    { url = "https://files.pythonhosted.org/packages/01/09/11d684ea5819e5a8f5100fb0b38cf8d02b514746607934134d31233e02c8/charset_normalizer-3.4.1-cp310-cp310-manylinux_2_17_ppc64le.manylinux2014_ppc64le.whl", hash = "sha256:e218488cd232553829be0664c2292d3af2eeeb94b32bea483cf79ac6a694e037", size = 151449 },
    { url = "https://files.pythonhosted.org/packages/08/06/9f5a12939db324d905dc1f70591ae7d7898d030d7662f0d426e2286f68c9/charset_normalizer-3.4.1-cp310-cp310-manylinux_2_17_s390x.manylinux2014_s390x.whl", hash = "sha256:80ed5e856eb7f30115aaf94e4a08114ccc8813e6ed1b5efa74f9f82e8509858f", size = 143892 },
    { url = "https://files.pythonhosted.org/packages/93/62/5e89cdfe04584cb7f4d36003ffa2936681b03ecc0754f8e969c2becb7e24/charset_normalizer-3.4.1-cp310-cp310-manylinux_2_17_x86_64.manylinux2014_x86_64.whl", hash = "sha256:b010a7a4fd316c3c484d482922d13044979e78d1861f0e0650423144c616a46a", size = 146123 },
    { url = "https://files.pythonhosted.org/packages/a9/ac/ab729a15c516da2ab70a05f8722ecfccc3f04ed7a18e45c75bbbaa347d61/charset_normalizer-3.4.1-cp310-cp310-manylinux_2_5_i686.manylinux1_i686.manylinux_2_17_i686.manylinux2014_i686.whl", hash = "sha256:4532bff1b8421fd0a320463030c7520f56a79c9024a4e88f01c537316019005a", size = 147943 },
    { url = "https://files.pythonhosted.org/packages/03/d2/3f392f23f042615689456e9a274640c1d2e5dd1d52de36ab8f7955f8f050/charset_normalizer-3.4.1-cp310-cp310-musllinux_1_2_aarch64.whl", hash = "sha256:d973f03c0cb71c5ed99037b870f2be986c3c05e63622c017ea9816881d2dd247", size = 142063 },
    { url = "https://files.pythonhosted.org/packages/f2/e3/e20aae5e1039a2cd9b08d9205f52142329f887f8cf70da3650326670bddf/charset_normalizer-3.4.1-cp310-cp310-musllinux_1_2_i686.whl", hash = "sha256:3a3bd0dcd373514dcec91c411ddb9632c0d7d92aed7093b8c3bbb6d69ca74408", size = 150578 },
    { url = "https://files.pythonhosted.org/packages/8d/af/779ad72a4da0aed925e1139d458adc486e61076d7ecdcc09e610ea8678db/charset_normalizer-3.4.1-cp310-cp310-musllinux_1_2_ppc64le.whl", hash = "sha256:d9c3cdf5390dcd29aa8056d13e8e99526cda0305acc038b96b30352aff5ff2bb", size = 153629 },
    { url = "https://files.pythonhosted.org/packages/c2/b6/7aa450b278e7aa92cf7732140bfd8be21f5f29d5bf334ae987c945276639/charset_normalizer-3.4.1-cp310-cp310-musllinux_1_2_s390x.whl", hash = "sha256:2bdfe3ac2e1bbe5b59a1a63721eb3b95fc9b6817ae4a46debbb4e11f6232428d", size = 150778 },
    { url = "https://files.pythonhosted.org/packages/39/f4/d9f4f712d0951dcbfd42920d3db81b00dd23b6ab520419626f4023334056/charset_normalizer-3.4.1-cp310-cp310-musllinux_1_2_x86_64.whl", hash = "sha256:eab677309cdb30d047996b36d34caeda1dc91149e4fdca0b1a039b3f79d9a807", size = 146453 },
    { url = "https://files.pythonhosted.org/packages/49/2b/999d0314e4ee0cff3cb83e6bc9aeddd397eeed693edb4facb901eb8fbb69/charset_normalizer-3.4.1-cp310-cp310-win32.whl", hash = "sha256:c0429126cf75e16c4f0ad00ee0eae4242dc652290f940152ca8c75c3a4b6ee8f", size = 95479 },
    { url = "https://files.pythonhosted.org/packages/2d/ce/3cbed41cff67e455a386fb5e5dd8906cdda2ed92fbc6297921f2e4419309/charset_normalizer-3.4.1-cp310-cp310-win_amd64.whl", hash = "sha256:9f0b8b1c6d84c8034a44893aba5e767bf9c7a211e313a9605d9c617d7083829f", size = 102790 },
    { url = "https://files.pythonhosted.org/packages/72/80/41ef5d5a7935d2d3a773e3eaebf0a9350542f2cab4eac59a7a4741fbbbbe/charset_normalizer-3.4.1-cp311-cp311-macosx_10_9_universal2.whl", hash = "sha256:8bfa33f4f2672964266e940dd22a195989ba31669bd84629f05fab3ef4e2d125", size = 194995 },
    { url = "https://files.pythonhosted.org/packages/7a/28/0b9fefa7b8b080ec492110af6d88aa3dea91c464b17d53474b6e9ba5d2c5/charset_normalizer-3.4.1-cp311-cp311-manylinux_2_17_aarch64.manylinux2014_aarch64.whl", hash = "sha256:28bf57629c75e810b6ae989f03c0828d64d6b26a5e205535585f96093e405ed1", size = 139471 },
    { url = "https://files.pythonhosted.org/packages/71/64/d24ab1a997efb06402e3fc07317e94da358e2585165930d9d59ad45fcae2/charset_normalizer-3.4.1-cp311-cp311-manylinux_2_17_ppc64le.manylinux2014_ppc64le.whl", hash = "sha256:f08ff5e948271dc7e18a35641d2f11a4cd8dfd5634f55228b691e62b37125eb3", size = 149831 },
    { url = "https://files.pythonhosted.org/packages/37/ed/be39e5258e198655240db5e19e0b11379163ad7070962d6b0c87ed2c4d39/charset_normalizer-3.4.1-cp311-cp311-manylinux_2_17_s390x.manylinux2014_s390x.whl", hash = "sha256:234ac59ea147c59ee4da87a0c0f098e9c8d169f4dc2a159ef720f1a61bbe27cd", size = 142335 },
    { url = "https://files.pythonhosted.org/packages/88/83/489e9504711fa05d8dde1574996408026bdbdbd938f23be67deebb5eca92/charset_normalizer-3.4.1-cp311-cp311-manylinux_2_17_x86_64.manylinux2014_x86_64.whl", hash = "sha256:fd4ec41f914fa74ad1b8304bbc634b3de73d2a0889bd32076342a573e0779e00", size = 143862 },
    { url = "https://files.pythonhosted.org/packages/c6/c7/32da20821cf387b759ad24627a9aca289d2822de929b8a41b6241767b461/charset_normalizer-3.4.1-cp311-cp311-manylinux_2_5_i686.manylinux1_i686.manylinux_2_17_i686.manylinux2014_i686.whl", hash = "sha256:eea6ee1db730b3483adf394ea72f808b6e18cf3cb6454b4d86e04fa8c4327a12", size = 145673 },
    { url = "https://files.pythonhosted.org/packages/68/85/f4288e96039abdd5aeb5c546fa20a37b50da71b5cf01e75e87f16cd43304/charset_normalizer-3.4.1-cp311-cp311-musllinux_1_2_aarch64.whl", hash = "sha256:c96836c97b1238e9c9e3fe90844c947d5afbf4f4c92762679acfe19927d81d77", size = 140211 },
    { url = "https://files.pythonhosted.org/packages/28/a3/a42e70d03cbdabc18997baf4f0227c73591a08041c149e710045c281f97b/charset_normalizer-3.4.1-cp311-cp311-musllinux_1_2_i686.whl", hash = "sha256:4d86f7aff21ee58f26dcf5ae81a9addbd914115cdebcbb2217e4f0ed8982e146", size = 148039 },
    { url = "https://files.pythonhosted.org/packages/85/e4/65699e8ab3014ecbe6f5c71d1a55d810fb716bbfd74f6283d5c2aa87febf/charset_normalizer-3.4.1-cp311-cp311-musllinux_1_2_ppc64le.whl", hash = "sha256:09b5e6733cbd160dcc09589227187e242a30a49ca5cefa5a7edd3f9d19ed53fd", size = 151939 },
    { url = "https://files.pythonhosted.org/packages/b1/82/8e9fe624cc5374193de6860aba3ea8070f584c8565ee77c168ec13274bd2/charset_normalizer-3.4.1-cp311-cp311-musllinux_1_2_s390x.whl", hash = "sha256:5777ee0881f9499ed0f71cc82cf873d9a0ca8af166dfa0af8ec4e675b7df48e6", size = 149075 },
    { url = "https://files.pythonhosted.org/packages/3d/7b/82865ba54c765560c8433f65e8acb9217cb839a9e32b42af4aa8e945870f/charset_normalizer-3.4.1-cp311-cp311-musllinux_1_2_x86_64.whl", hash = "sha256:237bdbe6159cff53b4f24f397d43c6336c6b0b42affbe857970cefbb620911c8", size = 144340 },
    { url = "https://files.pythonhosted.org/packages/b5/b6/9674a4b7d4d99a0d2df9b215da766ee682718f88055751e1e5e753c82db0/charset_normalizer-3.4.1-cp311-cp311-win32.whl", hash = "sha256:8417cb1f36cc0bc7eaba8ccb0e04d55f0ee52df06df3ad55259b9a323555fc8b", size = 95205 },
    { url = "https://files.pythonhosted.org/packages/1e/ab/45b180e175de4402dcf7547e4fb617283bae54ce35c27930a6f35b6bef15/charset_normalizer-3.4.1-cp311-cp311-win_amd64.whl", hash = "sha256:d7f50a1f8c450f3925cb367d011448c39239bb3eb4117c36a6d354794de4ce76", size = 102441 },
    { url = "https://files.pythonhosted.org/packages/0a/9a/dd1e1cdceb841925b7798369a09279bd1cf183cef0f9ddf15a3a6502ee45/charset_normalizer-3.4.1-cp312-cp312-macosx_10_13_universal2.whl", hash = "sha256:73d94b58ec7fecbc7366247d3b0b10a21681004153238750bb67bd9012414545", size = 196105 },
    { url = "https://files.pythonhosted.org/packages/d3/8c/90bfabf8c4809ecb648f39794cf2a84ff2e7d2a6cf159fe68d9a26160467/charset_normalizer-3.4.1-cp312-cp312-manylinux_2_17_aarch64.manylinux2014_aarch64.whl", hash = "sha256:dad3e487649f498dd991eeb901125411559b22e8d7ab25d3aeb1af367df5efd7", size = 140404 },
    { url = "https://files.pythonhosted.org/packages/ad/8f/e410d57c721945ea3b4f1a04b74f70ce8fa800d393d72899f0a40526401f/charset_normalizer-3.4.1-cp312-cp312-manylinux_2_17_ppc64le.manylinux2014_ppc64le.whl", hash = "sha256:c30197aa96e8eed02200a83fba2657b4c3acd0f0aa4bdc9f6c1af8e8962e0757", size = 150423 },
    { url = "https://files.pythonhosted.org/packages/f0/b8/e6825e25deb691ff98cf5c9072ee0605dc2acfca98af70c2d1b1bc75190d/charset_normalizer-3.4.1-cp312-cp312-manylinux_2_17_s390x.manylinux2014_s390x.whl", hash = "sha256:2369eea1ee4a7610a860d88f268eb39b95cb588acd7235e02fd5a5601773d4fa", size = 143184 },
    { url = "https://files.pythonhosted.org/packages/3e/a2/513f6cbe752421f16d969e32f3583762bfd583848b763913ddab8d9bfd4f/charset_normalizer-3.4.1-cp312-cp312-manylinux_2_17_x86_64.manylinux2014_x86_64.whl", hash = "sha256:bc2722592d8998c870fa4e290c2eec2c1569b87fe58618e67d38b4665dfa680d", size = 145268 },
    { url = "https://files.pythonhosted.org/packages/74/94/8a5277664f27c3c438546f3eb53b33f5b19568eb7424736bdc440a88a31f/charset_normalizer-3.4.1-cp312-cp312-manylinux_2_5_i686.manylinux1_i686.manylinux_2_17_i686.manylinux2014_i686.whl", hash = "sha256:ffc9202a29ab3920fa812879e95a9e78b2465fd10be7fcbd042899695d75e616", size = 147601 },
    { url = "https://files.pythonhosted.org/packages/7c/5f/6d352c51ee763623a98e31194823518e09bfa48be2a7e8383cf691bbb3d0/charset_normalizer-3.4.1-cp312-cp312-musllinux_1_2_aarch64.whl", hash = "sha256:804a4d582ba6e5b747c625bf1255e6b1507465494a40a2130978bda7b932c90b", size = 141098 },
    { url = "https://files.pythonhosted.org/packages/78/d4/f5704cb629ba5ab16d1d3d741396aec6dc3ca2b67757c45b0599bb010478/charset_normalizer-3.4.1-cp312-cp312-musllinux_1_2_i686.whl", hash = "sha256:0f55e69f030f7163dffe9fd0752b32f070566451afe180f99dbeeb81f511ad8d", size = 149520 },
    { url = "https://files.pythonhosted.org/packages/c5/96/64120b1d02b81785f222b976c0fb79a35875457fa9bb40827678e54d1bc8/charset_normalizer-3.4.1-cp312-cp312-musllinux_1_2_ppc64le.whl", hash = "sha256:c4c3e6da02df6fa1410a7680bd3f63d4f710232d3139089536310d027950696a", size = 152852 },
    { url = "https://files.pythonhosted.org/packages/84/c9/98e3732278a99f47d487fd3468bc60b882920cef29d1fa6ca460a1fdf4e6/charset_normalizer-3.4.1-cp312-cp312-musllinux_1_2_s390x.whl", hash = "sha256:5df196eb874dae23dcfb968c83d4f8fdccb333330fe1fc278ac5ceeb101003a9", size = 150488 },
    { url = "https://files.pythonhosted.org/packages/13/0e/9c8d4cb99c98c1007cc11eda969ebfe837bbbd0acdb4736d228ccaabcd22/charset_normalizer-3.4.1-cp312-cp312-musllinux_1_2_x86_64.whl", hash = "sha256:e358e64305fe12299a08e08978f51fc21fac060dcfcddd95453eabe5b93ed0e1", size = 146192 },
    { url = "https://files.pythonhosted.org/packages/b2/21/2b6b5b860781a0b49427309cb8670785aa543fb2178de875b87b9cc97746/charset_normalizer-3.4.1-cp312-cp312-win32.whl", hash = "sha256:9b23ca7ef998bc739bf6ffc077c2116917eabcc901f88da1b9856b210ef63f35", size = 95550 },
    { url = "https://files.pythonhosted.org/packages/21/5b/1b390b03b1d16c7e382b561c5329f83cc06623916aab983e8ab9239c7d5c/charset_normalizer-3.4.1-cp312-cp312-win_amd64.whl", hash = "sha256:6ff8a4a60c227ad87030d76e99cd1698345d4491638dfa6673027c48b3cd395f", size = 102785 },
    { url = "https://files.pythonhosted.org/packages/38/94/ce8e6f63d18049672c76d07d119304e1e2d7c6098f0841b51c666e9f44a0/charset_normalizer-3.4.1-cp313-cp313-macosx_10_13_universal2.whl", hash = "sha256:aabfa34badd18f1da5ec1bc2715cadc8dca465868a4e73a0173466b688f29dda", size = 195698 },
    { url = "https://files.pythonhosted.org/packages/24/2e/dfdd9770664aae179a96561cc6952ff08f9a8cd09a908f259a9dfa063568/charset_normalizer-3.4.1-cp313-cp313-manylinux_2_17_aarch64.manylinux2014_aarch64.whl", hash = "sha256:22e14b5d70560b8dd51ec22863f370d1e595ac3d024cb8ad7d308b4cd95f8313", size = 140162 },
    { url = "https://files.pythonhosted.org/packages/24/4e/f646b9093cff8fc86f2d60af2de4dc17c759de9d554f130b140ea4738ca6/charset_normalizer-3.4.1-cp313-cp313-manylinux_2_17_ppc64le.manylinux2014_ppc64le.whl", hash = "sha256:8436c508b408b82d87dc5f62496973a1805cd46727c34440b0d29d8a2f50a6c9", size = 150263 },
    { url = "https://files.pythonhosted.org/packages/5e/67/2937f8d548c3ef6e2f9aab0f6e21001056f692d43282b165e7c56023e6dd/charset_normalizer-3.4.1-cp313-cp313-manylinux_2_17_s390x.manylinux2014_s390x.whl", hash = "sha256:2d074908e1aecee37a7635990b2c6d504cd4766c7bc9fc86d63f9c09af3fa11b", size = 142966 },
    { url = "https://files.pythonhosted.org/packages/52/ed/b7f4f07de100bdb95c1756d3a4d17b90c1a3c53715c1a476f8738058e0fa/charset_normalizer-3.4.1-cp313-cp313-manylinux_2_17_x86_64.manylinux2014_x86_64.whl", hash = "sha256:955f8851919303c92343d2f66165294848d57e9bba6cf6e3625485a70a038d11", size = 144992 },
    { url = "https://files.pythonhosted.org/packages/96/2c/d49710a6dbcd3776265f4c923bb73ebe83933dfbaa841c5da850fe0fd20b/charset_normalizer-3.4.1-cp313-cp313-manylinux_2_5_i686.manylinux1_i686.manylinux_2_17_i686.manylinux2014_i686.whl", hash = "sha256:44ecbf16649486d4aebafeaa7ec4c9fed8b88101f4dd612dcaf65d5e815f837f", size = 147162 },
    { url = "https://files.pythonhosted.org/packages/b4/41/35ff1f9a6bd380303dea55e44c4933b4cc3c4850988927d4082ada230273/charset_normalizer-3.4.1-cp313-cp313-musllinux_1_2_aarch64.whl", hash = "sha256:0924e81d3d5e70f8126529951dac65c1010cdf117bb75eb02dd12339b57749dd", size = 140972 },
    { url = "https://files.pythonhosted.org/packages/fb/43/c6a0b685fe6910d08ba971f62cd9c3e862a85770395ba5d9cad4fede33ab/charset_normalizer-3.4.1-cp313-cp313-musllinux_1_2_i686.whl", hash = "sha256:2967f74ad52c3b98de4c3b32e1a44e32975e008a9cd2a8cc8966d6a5218c5cb2", size = 149095 },
    { url = "https://files.pythonhosted.org/packages/4c/ff/a9a504662452e2d2878512115638966e75633519ec11f25fca3d2049a94a/charset_normalizer-3.4.1-cp313-cp313-musllinux_1_2_ppc64le.whl", hash = "sha256:c75cb2a3e389853835e84a2d8fb2b81a10645b503eca9bcb98df6b5a43eb8886", size = 152668 },
    { url = "https://files.pythonhosted.org/packages/6c/71/189996b6d9a4b932564701628af5cee6716733e9165af1d5e1b285c530ed/charset_normalizer-3.4.1-cp313-cp313-musllinux_1_2_s390x.whl", hash = "sha256:09b26ae6b1abf0d27570633b2b078a2a20419c99d66fb2823173d73f188ce601", size = 150073 },
    { url = "https://files.pythonhosted.org/packages/e4/93/946a86ce20790e11312c87c75ba68d5f6ad2208cfb52b2d6a2c32840d922/charset_normalizer-3.4.1-cp313-cp313-musllinux_1_2_x86_64.whl", hash = "sha256:fa88b843d6e211393a37219e6a1c1df99d35e8fd90446f1118f4216e307e48cd", size = 145732 },
    { url = "https://files.pythonhosted.org/packages/cd/e5/131d2fb1b0dddafc37be4f3a2fa79aa4c037368be9423061dccadfd90091/charset_normalizer-3.4.1-cp313-cp313-win32.whl", hash = "sha256:eb8178fe3dba6450a3e024e95ac49ed3400e506fd4e9e5c32d30adda88cbd407", size = 95391 },
    { url = "https://files.pythonhosted.org/packages/27/f2/4f9a69cc7712b9b5ad8fdb87039fd89abba997ad5cbe690d1835d40405b0/charset_normalizer-3.4.1-cp313-cp313-win_amd64.whl", hash = "sha256:b1ac5992a838106edb89654e0aebfc24f5848ae2547d22c2c3f66454daa11971", size = 102702 },
    { url = "https://files.pythonhosted.org/packages/0e/f6/65ecc6878a89bb1c23a086ea335ad4bf21a588990c3f535a227b9eea9108/charset_normalizer-3.4.1-py3-none-any.whl", hash = "sha256:d98b1668f06378c6dbefec3b92299716b931cd4e6061f3c875a71ced1780ab85", size = 49767 },
]

[[package]]
name = "click"
version = "8.1.0"
source = { registry = "https://pypi.org/simple" }
dependencies = [
    { name = "colorama", marker = "sys_platform == 'win32'" },
]
sdist = { url = "https://files.pythonhosted.org/packages/45/2b/7ebad1e59a99207d417c0784f7fb67893465eef84b5b47c788324f1b4095/click-8.1.0.tar.gz", hash = "sha256:977c213473c7665d3aa092b41ff12063227751c41d7b17165013e10069cc5cd2", size = 329986 }
wheels = [
    { url = "https://files.pythonhosted.org/packages/86/3e/3a523bdd24510288b1b850428e01172116a29268378b1da9a8d0b894a115/click-8.1.0-py3-none-any.whl", hash = "sha256:19a4baa64da924c5e0cd889aba8e947f280309f1a2ce0947a3e3a7bcb7cc72d6", size = 96400 },
]

[[package]]
name = "colorama"
version = "0.4.6"
source = { registry = "https://pypi.org/simple" }
sdist = { url = "https://files.pythonhosted.org/packages/d8/53/6f443c9a4a8358a93a6792e2acffb9d9d5cb0a5cfd8802644b7b1c9a02e4/colorama-0.4.6.tar.gz", hash = "sha256:08695f5cb7ed6e0531a20572697297273c47b8cae5a63ffc6d6ed5c201be6e44", size = 27697 }
wheels = [
    { url = "https://files.pythonhosted.org/packages/d1/d6/3965ed04c63042e047cb6a3e6ed1a63a35087b6a609aa3a15ed8ac56c221/colorama-0.4.6-py2.py3-none-any.whl", hash = "sha256:4f1d9991f5acc0ca119f9d443620b77f9d6b33703e51011c16baf57afb285fc6", size = 25335 },
]

[[package]]
name = "cryptography"
version = "44.0.2"
source = { registry = "https://pypi.org/simple" }
dependencies = [
    { name = "cffi", marker = "platform_python_implementation != 'PyPy'" },
]
sdist = { url = "https://files.pythonhosted.org/packages/cd/25/4ce80c78963834b8a9fd1cc1266be5ed8d1840785c0f2e1b73b8d128d505/cryptography-44.0.2.tar.gz", hash = "sha256:c63454aa261a0cf0c5b4718349629793e9e634993538db841165b3df74f37ec0", size = 710807 }
wheels = [
    { url = "https://files.pythonhosted.org/packages/92/ef/83e632cfa801b221570c5f58c0369db6fa6cef7d9ff859feab1aae1a8a0f/cryptography-44.0.2-cp37-abi3-macosx_10_9_universal2.whl", hash = "sha256:efcfe97d1b3c79e486554efddeb8f6f53a4cdd4cf6086642784fa31fc384e1d7", size = 6676361 },
    { url = "https://files.pythonhosted.org/packages/30/ec/7ea7c1e4c8fc8329506b46c6c4a52e2f20318425d48e0fe597977c71dbce/cryptography-44.0.2-cp37-abi3-manylinux_2_17_aarch64.manylinux2014_aarch64.whl", hash = "sha256:29ecec49f3ba3f3849362854b7253a9f59799e3763b0c9d0826259a88efa02f1", size = 3952350 },
    { url = "https://files.pythonhosted.org/packages/27/61/72e3afdb3c5ac510330feba4fc1faa0fe62e070592d6ad00c40bb69165e5/cryptography-44.0.2-cp37-abi3-manylinux_2_17_x86_64.manylinux2014_x86_64.whl", hash = "sha256:bc821e161ae88bfe8088d11bb39caf2916562e0a2dc7b6d56714a48b784ef0bb", size = 4166572 },
    { url = "https://files.pythonhosted.org/packages/26/e4/ba680f0b35ed4a07d87f9e98f3ebccb05091f3bf6b5a478b943253b3bbd5/cryptography-44.0.2-cp37-abi3-manylinux_2_28_aarch64.whl", hash = "sha256:3c00b6b757b32ce0f62c574b78b939afab9eecaf597c4d624caca4f9e71e7843", size = 3958124 },
    { url = "https://files.pythonhosted.org/packages/9c/e8/44ae3e68c8b6d1cbc59040288056df2ad7f7f03bbcaca6b503c737ab8e73/cryptography-44.0.2-cp37-abi3-manylinux_2_28_armv7l.manylinux_2_31_armv7l.whl", hash = "sha256:7bdcd82189759aba3816d1f729ce42ffded1ac304c151d0a8e89b9996ab863d5", size = 3678122 },
    { url = "https://files.pythonhosted.org/packages/27/7b/664ea5e0d1eab511a10e480baf1c5d3e681c7d91718f60e149cec09edf01/cryptography-44.0.2-cp37-abi3-manylinux_2_28_x86_64.whl", hash = "sha256:4973da6ca3db4405c54cd0b26d328be54c7747e89e284fcff166132eb7bccc9c", size = 4191831 },
    { url = "https://files.pythonhosted.org/packages/2a/07/79554a9c40eb11345e1861f46f845fa71c9e25bf66d132e123d9feb8e7f9/cryptography-44.0.2-cp37-abi3-manylinux_2_34_aarch64.whl", hash = "sha256:4e389622b6927d8133f314949a9812972711a111d577a5d1f4bee5e58736b80a", size = 3960583 },
    { url = "https://files.pythonhosted.org/packages/bb/6d/858e356a49a4f0b591bd6789d821427de18432212e137290b6d8a817e9bf/cryptography-44.0.2-cp37-abi3-manylinux_2_34_x86_64.whl", hash = "sha256:f514ef4cd14bb6fb484b4a60203e912cfcb64f2ab139e88c2274511514bf7308", size = 4191753 },
    { url = "https://files.pythonhosted.org/packages/b2/80/62df41ba4916067fa6b125aa8c14d7e9181773f0d5d0bd4dcef580d8b7c6/cryptography-44.0.2-cp37-abi3-musllinux_1_2_aarch64.whl", hash = "sha256:1bc312dfb7a6e5d66082c87c34c8a62176e684b6fe3d90fcfe1568de675e6688", size = 4079550 },
    { url = "https://files.pythonhosted.org/packages/f3/cd/2558cc08f7b1bb40683f99ff4327f8dcfc7de3affc669e9065e14824511b/cryptography-44.0.2-cp37-abi3-musllinux_1_2_x86_64.whl", hash = "sha256:3b721b8b4d948b218c88cb8c45a01793483821e709afe5f622861fc6182b20a7", size = 4298367 },
    { url = "https://files.pythonhosted.org/packages/71/59/94ccc74788945bc3bd4cf355d19867e8057ff5fdbcac781b1ff95b700fb1/cryptography-44.0.2-cp37-abi3-win32.whl", hash = "sha256:51e4de3af4ec3899d6d178a8c005226491c27c4ba84101bfb59c901e10ca9f79", size = 2772843 },
    { url = "https://files.pythonhosted.org/packages/ca/2c/0d0bbaf61ba05acb32f0841853cfa33ebb7a9ab3d9ed8bb004bd39f2da6a/cryptography-44.0.2-cp37-abi3-win_amd64.whl", hash = "sha256:c505d61b6176aaf982c5717ce04e87da5abc9a36a5b39ac03905c4aafe8de7aa", size = 3209057 },
    { url = "https://files.pythonhosted.org/packages/9e/be/7a26142e6d0f7683d8a382dd963745e65db895a79a280a30525ec92be890/cryptography-44.0.2-cp39-abi3-macosx_10_9_universal2.whl", hash = "sha256:8e0ddd63e6bf1161800592c71ac794d3fb8001f2caebe0966e77c5234fa9efc3", size = 6677789 },
    { url = "https://files.pythonhosted.org/packages/06/88/638865be7198a84a7713950b1db7343391c6066a20e614f8fa286eb178ed/cryptography-44.0.2-cp39-abi3-manylinux_2_17_aarch64.manylinux2014_aarch64.whl", hash = "sha256:81276f0ea79a208d961c433a947029e1a15948966658cf6710bbabb60fcc2639", size = 3951919 },
    { url = "https://files.pythonhosted.org/packages/d7/fc/99fe639bcdf58561dfad1faa8a7369d1dc13f20acd78371bb97a01613585/cryptography-44.0.2-cp39-abi3-manylinux_2_17_x86_64.manylinux2014_x86_64.whl", hash = "sha256:9a1e657c0f4ea2a23304ee3f964db058c9e9e635cc7019c4aa21c330755ef6fd", size = 4167812 },
    { url = "https://files.pythonhosted.org/packages/53/7b/aafe60210ec93d5d7f552592a28192e51d3c6b6be449e7fd0a91399b5d07/cryptography-44.0.2-cp39-abi3-manylinux_2_28_aarch64.whl", hash = "sha256:6210c05941994290f3f7f175a4a57dbbb2afd9273657614c506d5976db061181", size = 3958571 },
    { url = "https://files.pythonhosted.org/packages/16/32/051f7ce79ad5a6ef5e26a92b37f172ee2d6e1cce09931646eef8de1e9827/cryptography-44.0.2-cp39-abi3-manylinux_2_28_armv7l.manylinux_2_31_armv7l.whl", hash = "sha256:d1c3572526997b36f245a96a2b1713bf79ce99b271bbcf084beb6b9b075f29ea", size = 3679832 },
    { url = "https://files.pythonhosted.org/packages/78/2b/999b2a1e1ba2206f2d3bca267d68f350beb2b048a41ea827e08ce7260098/cryptography-44.0.2-cp39-abi3-manylinux_2_28_x86_64.whl", hash = "sha256:b042d2a275c8cee83a4b7ae30c45a15e6a4baa65a179a0ec2d78ebb90e4f6699", size = 4193719 },
    { url = "https://files.pythonhosted.org/packages/72/97/430e56e39a1356e8e8f10f723211a0e256e11895ef1a135f30d7d40f2540/cryptography-44.0.2-cp39-abi3-manylinux_2_34_aarch64.whl", hash = "sha256:d03806036b4f89e3b13b6218fefea8d5312e450935b1a2d55f0524e2ed7c59d9", size = 3960852 },
    { url = "https://files.pythonhosted.org/packages/89/33/c1cf182c152e1d262cac56850939530c05ca6c8d149aa0dcee490b417e99/cryptography-44.0.2-cp39-abi3-manylinux_2_34_x86_64.whl", hash = "sha256:c7362add18b416b69d58c910caa217f980c5ef39b23a38a0880dfd87bdf8cd23", size = 4193906 },
    { url = "https://files.pythonhosted.org/packages/e1/99/87cf26d4f125380dc674233971069bc28d19b07f7755b29861570e513650/cryptography-44.0.2-cp39-abi3-musllinux_1_2_aarch64.whl", hash = "sha256:8cadc6e3b5a1f144a039ea08a0bdb03a2a92e19c46be3285123d32029f40a922", size = 4081572 },
    { url = "https://files.pythonhosted.org/packages/b3/9f/6a3e0391957cc0c5f84aef9fbdd763035f2b52e998a53f99345e3ac69312/cryptography-44.0.2-cp39-abi3-musllinux_1_2_x86_64.whl", hash = "sha256:6f101b1f780f7fc613d040ca4bdf835c6ef3b00e9bd7125a4255ec574c7916e4", size = 4298631 },
    { url = "https://files.pythonhosted.org/packages/e2/a5/5bc097adb4b6d22a24dea53c51f37e480aaec3465285c253098642696423/cryptography-44.0.2-cp39-abi3-win32.whl", hash = "sha256:3dc62975e31617badc19a906481deacdeb80b4bb454394b4098e3f2525a488c5", size = 2773792 },
    { url = "https://files.pythonhosted.org/packages/33/cf/1f7649b8b9a3543e042d3f348e398a061923ac05b507f3f4d95f11938aa9/cryptography-44.0.2-cp39-abi3-win_amd64.whl", hash = "sha256:5f6f90b72d8ccadb9c6e311c775c8305381db88374c65fa1a68250aa8a9cb3a6", size = 3210957 },
    { url = "https://files.pythonhosted.org/packages/99/10/173be140714d2ebaea8b641ff801cbcb3ef23101a2981cbf08057876f89e/cryptography-44.0.2-pp310-pypy310_pp73-macosx_10_9_x86_64.whl", hash = "sha256:af4ff3e388f2fa7bff9f7f2b31b87d5651c45731d3e8cfa0944be43dff5cfbdb", size = 3396886 },
    { url = "https://files.pythonhosted.org/packages/2f/b4/424ea2d0fce08c24ede307cead3409ecbfc2f566725d4701b9754c0a1174/cryptography-44.0.2-pp310-pypy310_pp73-manylinux_2_28_aarch64.whl", hash = "sha256:0529b1d5a0105dd3731fa65680b45ce49da4d8115ea76e9da77a875396727b41", size = 3892387 },
    { url = "https://files.pythonhosted.org/packages/28/20/8eaa1a4f7c68a1cb15019dbaad59c812d4df4fac6fd5f7b0b9c5177f1edd/cryptography-44.0.2-pp310-pypy310_pp73-manylinux_2_28_x86_64.whl", hash = "sha256:7ca25849404be2f8e4b3c59483d9d3c51298a22c1c61a0e84415104dacaf5562", size = 4109922 },
    { url = "https://files.pythonhosted.org/packages/11/25/5ed9a17d532c32b3bc81cc294d21a36c772d053981c22bd678396bc4ae30/cryptography-44.0.2-pp310-pypy310_pp73-manylinux_2_34_aarch64.whl", hash = "sha256:268e4e9b177c76d569e8a145a6939eca9a5fec658c932348598818acf31ae9a5", size = 3895715 },
    { url = "https://files.pythonhosted.org/packages/63/31/2aac03b19c6329b62c45ba4e091f9de0b8f687e1b0cd84f101401bece343/cryptography-44.0.2-pp310-pypy310_pp73-manylinux_2_34_x86_64.whl", hash = "sha256:9eb9d22b0a5d8fd9925a7764a054dca914000607dff201a24c791ff5c799e1fa", size = 4109876 },
    { url = "https://files.pythonhosted.org/packages/99/ec/6e560908349843718db1a782673f36852952d52a55ab14e46c42c8a7690a/cryptography-44.0.2-pp310-pypy310_pp73-win_amd64.whl", hash = "sha256:2bf7bf75f7df9715f810d1b038870309342bff3069c5bd8c6b96128cb158668d", size = 3131719 },
    { url = "https://files.pythonhosted.org/packages/d6/d7/f30e75a6aa7d0f65031886fa4a1485c2fbfe25a1896953920f6a9cfe2d3b/cryptography-44.0.2-pp311-pypy311_pp73-manylinux_2_28_aarch64.whl", hash = "sha256:909c97ab43a9c0c0b0ada7a1281430e4e5ec0458e6d9244c0e821bbf152f061d", size = 3887513 },
    { url = "https://files.pythonhosted.org/packages/9c/b4/7a494ce1032323ca9db9a3661894c66e0d7142ad2079a4249303402d8c71/cryptography-44.0.2-pp311-pypy311_pp73-manylinux_2_28_x86_64.whl", hash = "sha256:96e7a5e9d6e71f9f4fca8eebfd603f8e86c5225bb18eb621b2c1e50b290a9471", size = 4107432 },
    { url = "https://files.pythonhosted.org/packages/45/f8/6b3ec0bc56123b344a8d2b3264a325646d2dcdbdd9848b5e6f3d37db90b3/cryptography-44.0.2-pp311-pypy311_pp73-manylinux_2_34_aarch64.whl", hash = "sha256:d1b3031093a366ac767b3feb8bcddb596671b3aaff82d4050f984da0c248b615", size = 3891421 },
    { url = "https://files.pythonhosted.org/packages/57/ff/f3b4b2d007c2a646b0f69440ab06224f9cf37a977a72cdb7b50632174e8a/cryptography-44.0.2-pp311-pypy311_pp73-manylinux_2_34_x86_64.whl", hash = "sha256:04abd71114848aa25edb28e225ab5f268096f44cf0127f3d36975bdf1bdf3390", size = 4107081 },
]

[[package]]
name = "cssselect2"
version = "0.8.0"
source = { registry = "https://pypi.org/simple" }
dependencies = [
    { name = "tinycss2" },
    { name = "webencodings" },
]
sdist = { url = "https://files.pythonhosted.org/packages/9f/86/fd7f58fc498b3166f3a7e8e0cddb6e620fe1da35b02248b1bd59e95dbaaa/cssselect2-0.8.0.tar.gz", hash = "sha256:7674ffb954a3b46162392aee2a3a0aedb2e14ecf99fcc28644900f4e6e3e9d3a", size = 35716 }
wheels = [
    { url = "https://files.pythonhosted.org/packages/0f/e7/aa315e6a749d9b96c2504a1ba0ba031ba2d0517e972ce22682e3fccecb09/cssselect2-0.8.0-py3-none-any.whl", hash = "sha256:46fc70ebc41ced7a32cd42d58b1884d72ade23d21e5a4eaaf022401c13f0e76e", size = 15454 },
]

[[package]]
name = "defusedxml"
version = "0.7.1"
source = { registry = "https://pypi.org/simple" }
sdist = { url = "https://files.pythonhosted.org/packages/0f/d5/c66da9b79e5bdb124974bfe172b4daf3c984ebd9c2a06e2b8a4dc7331c72/defusedxml-0.7.1.tar.gz", hash = "sha256:1bb3032db185915b62d7c6209c5a8792be6a32ab2fedacc84e01b52c51aa3e69", size = 75520 }
wheels = [
    { url = "https://files.pythonhosted.org/packages/07/6c/aa3f2f849e01cb6a001cd8554a88d4c77c5c1a31c95bdf1cf9301e6d9ef4/defusedxml-0.7.1-py2.py3-none-any.whl", hash = "sha256:a352e7e428770286cc899e2542b6cdaedb2b4953ff269a210103ec58f6198a61", size = 25604 },
]

[[package]]
name = "exceptiongroup"
version = "1.2.2"
source = { registry = "https://pypi.org/simple" }
sdist = { url = "https://files.pythonhosted.org/packages/09/35/2495c4ac46b980e4ca1f6ad6db102322ef3ad2410b79fdde159a4b0f3b92/exceptiongroup-1.2.2.tar.gz", hash = "sha256:47c2edf7c6738fafb49fd34290706d1a1a2f4d1c6df275526b62cbb4aa5393cc", size = 28883 }
wheels = [
    { url = "https://files.pythonhosted.org/packages/02/cc/b7e31358aac6ed1ef2bb790a9746ac2c69bcb3c8588b41616914eb106eaf/exceptiongroup-1.2.2-py3-none-any.whl", hash = "sha256:3111b9d131c238bec2f8f516e123e14ba243563fb135d3fe885990585aa7795b", size = 16453 },
]

[[package]]
name = "execnet"
version = "2.1.1"
source = { registry = "https://pypi.org/simple" }
sdist = { url = "https://files.pythonhosted.org/packages/bb/ff/b4c0dc78fbe20c3e59c0c7334de0c27eb4001a2b2017999af398bf730817/execnet-2.1.1.tar.gz", hash = "sha256:5189b52c6121c24feae288166ab41b32549c7e2348652736540b9e6e7d4e72e3", size = 166524 }
wheels = [
    { url = "https://files.pythonhosted.org/packages/43/09/2aea36ff60d16dd8879bdb2f5b3ee0ba8d08cbbdcdfe870e695ce3784385/execnet-2.1.1-py3-none-any.whl", hash = "sha256:26dee51f1b80cebd6d0ca8e74dd8745419761d3bef34163928cbebbdc4749fdc", size = 40612 },
]

[[package]]
name = "ghp-import"
version = "2.1.0"
source = { registry = "https://pypi.org/simple" }
dependencies = [
    { name = "python-dateutil" },
]
sdist = { url = "https://files.pythonhosted.org/packages/d9/29/d40217cbe2f6b1359e00c6c307bb3fc876ba74068cbab3dde77f03ca0dc4/ghp-import-2.1.0.tar.gz", hash = "sha256:9c535c4c61193c2df8871222567d7fd7e5014d835f97dc7b7439069e2413d343", size = 10943 }
wheels = [
    { url = "https://files.pythonhosted.org/packages/f7/ec/67fbef5d497f86283db54c22eec6f6140243aae73265799baaaa19cd17fb/ghp_import-2.1.0-py3-none-any.whl", hash = "sha256:8337dd7b50877f163d4c0289bc1f1c7f127550241988d568c1db512c4324a619", size = 11034 },
]

[[package]]
name = "griffe"
version = "1.6.2"
source = { registry = "https://pypi.org/simple" }
dependencies = [
    { name = "colorama" },
]
sdist = { url = "https://files.pythonhosted.org/packages/2f/f2/b00eb72b853ecb5bf31dd47857cdf6767e380ca24ec2910d43b3fa7cc500/griffe-1.6.2.tar.gz", hash = "sha256:3a46fa7bd83280909b63c12b9a975732a927dd97809efe5b7972290b606c5d91", size = 392836 }
wheels = [
    { url = "https://files.pythonhosted.org/packages/4e/bc/bd8b7de5e748e078b6be648e76b47189a9182b1ac1eb7791ff7969f39f27/griffe-1.6.2-py3-none-any.whl", hash = "sha256:6399f7e663150e4278a312a8e8a14d2f3d7bd86e2ef2f8056a1058e38579c2ee", size = 128638 },
]

[[package]]
name = "h11"
version = "0.14.0"
source = { registry = "https://pypi.org/simple" }
sdist = { url = "https://files.pythonhosted.org/packages/f5/38/3af3d3633a34a3316095b39c8e8fb4853a28a536e55d347bd8d8e9a14b03/h11-0.14.0.tar.gz", hash = "sha256:8f19fbbe99e72420ff35c00b27a34cb9937e902a8b810e2c88300c6f0a3b699d", size = 100418 }
wheels = [
    { url = "https://files.pythonhosted.org/packages/95/04/ff642e65ad6b90db43e668d70ffb6736436c7ce41fcc549f4e9472234127/h11-0.14.0-py3-none-any.whl", hash = "sha256:e3fe4ac4b851c468cc8363d500db52c2ead036020723024a109d37346efaa761", size = 58259 },
]

[[package]]
name = "httpcore"
version = "1.0.7"
source = { registry = "https://pypi.org/simple" }
dependencies = [
    { name = "certifi" },
    { name = "h11" },
]
sdist = { url = "https://files.pythonhosted.org/packages/6a/41/d7d0a89eb493922c37d343b607bc1b5da7f5be7e383740b4753ad8943e90/httpcore-1.0.7.tar.gz", hash = "sha256:8551cb62a169ec7162ac7be8d4817d561f60e08eaa485234898414bb5a8a0b4c", size = 85196 }
wheels = [
    { url = "https://files.pythonhosted.org/packages/87/f5/72347bc88306acb359581ac4d52f23c0ef445b57157adedb9aee0cd689d2/httpcore-1.0.7-py3-none-any.whl", hash = "sha256:a3fff8f43dc260d5bd363d9f9cf1830fa3a458b332856f34282de498ed420edd", size = 78551 },
]

[[package]]
name = "httpx"
version = "0.27.0"
source = { registry = "https://pypi.org/simple" }
dependencies = [
    { name = "anyio" },
    { name = "certifi" },
    { name = "httpcore" },
    { name = "idna" },
    { name = "sniffio" },
]
sdist = { url = "https://files.pythonhosted.org/packages/5c/2d/3da5bdf4408b8b2800061c339f240c1802f2e82d55e50bd39c5a881f47f0/httpx-0.27.0.tar.gz", hash = "sha256:a0cb88a46f32dc874e04ee956e4c2764aba2aa228f650b06788ba6bda2962ab5", size = 126413 }
wheels = [
    { url = "https://files.pythonhosted.org/packages/41/7b/ddacf6dcebb42466abd03f368782142baa82e08fc0c1f8eaa05b4bae87d5/httpx-0.27.0-py3-none-any.whl", hash = "sha256:71d5465162c13681bff01ad59b2cc68dd838ea1f10e51574bac27103f00c91a5", size = 75590 },
]

[[package]]
name = "httpx-sse"
version = "0.4.0"
source = { registry = "https://pypi.org/simple" }
sdist = { url = "https://files.pythonhosted.org/packages/4c/60/8f4281fa9bbf3c8034fd54c0e7412e66edbab6bc74c4996bd616f8d0406e/httpx-sse-0.4.0.tar.gz", hash = "sha256:1e81a3a3070ce322add1d3529ed42eb5f70817f45ed6ec915ab753f961139721", size = 12624 }
wheels = [
    { url = "https://files.pythonhosted.org/packages/e1/9b/a181f281f65d776426002f330c31849b86b31fc9d848db62e16f03ff739f/httpx_sse-0.4.0-py3-none-any.whl", hash = "sha256:f329af6eae57eaa2bdfd962b42524764af68075ea87370a2de920af5341e318f", size = 7819 },
]

[[package]]
name = "idna"
version = "3.10"
source = { registry = "https://pypi.org/simple" }
sdist = { url = "https://files.pythonhosted.org/packages/f1/70/7703c29685631f5a7590aa73f1f1d3fa9a380e654b86af429e0934a32f7d/idna-3.10.tar.gz", hash = "sha256:12f65c9b470abda6dc35cf8e63cc574b1c52b11df2c86030af0ac09b01b13ea9", size = 190490 }
wheels = [
    { url = "https://files.pythonhosted.org/packages/76/c6/c88e154df9c4e1a2a66ccf0005a88dfb2650c1dffb6f5ce603dfbd452ce3/idna-3.10-py3-none-any.whl", hash = "sha256:946d195a0d259cbba61165e88e65941f16e9b36ea6ddb97f00452bae8b1287d3", size = 70442 },
]

[[package]]
name = "iniconfig"
version = "2.0.0"
source = { registry = "https://pypi.org/simple" }
sdist = { url = "https://files.pythonhosted.org/packages/d7/4b/cbd8e699e64a6f16ca3a8220661b5f83792b3017d0f79807cb8708d33913/iniconfig-2.0.0.tar.gz", hash = "sha256:2d91e135bf72d31a410b17c16da610a82cb55f6b0477d1a902134b24a455b8b3", size = 4646 }
wheels = [
    { url = "https://files.pythonhosted.org/packages/ef/a6/62565a6e1cf69e10f5727360368e451d4b7f58beeac6173dc9db836a5b46/iniconfig-2.0.0-py3-none-any.whl", hash = "sha256:b6a85871a79d2e3b22d2d1b94ac2824226a63c6b741c88f7ae975f18b6778374", size = 5892 },
]

[[package]]
name = "jinja2"
version = "3.1.6"
source = { registry = "https://pypi.org/simple" }
dependencies = [
    { name = "markupsafe" },
]
sdist = { url = "https://files.pythonhosted.org/packages/df/bf/f7da0350254c0ed7c72f3e33cef02e048281fec7ecec5f032d4aac52226b/jinja2-3.1.6.tar.gz", hash = "sha256:0137fb05990d35f1275a587e9aee6d56da821fc83491a0fb838183be43f66d6d", size = 245115 }
wheels = [
    { url = "https://files.pythonhosted.org/packages/62/a1/3d680cbfd5f4b8f15abc1d571870c5fc3e594bb582bc3b64ea099db13e56/jinja2-3.1.6-py3-none-any.whl", hash = "sha256:85ece4451f492d0c13c5dd7c13a64681a86afae63a5f347908daf103ce6d2f67", size = 134899 },
]

[[package]]
name = "markdown"
version = "3.7"
source = { registry = "https://pypi.org/simple" }
sdist = { url = "https://files.pythonhosted.org/packages/54/28/3af612670f82f4c056911fbbbb42760255801b3068c48de792d354ff4472/markdown-3.7.tar.gz", hash = "sha256:2ae2471477cfd02dbbf038d5d9bc226d40def84b4fe2986e49b59b6b472bbed2", size = 357086 }
wheels = [
    { url = "https://files.pythonhosted.org/packages/3f/08/83871f3c50fc983b88547c196d11cf8c3340e37c32d2e9d6152abe2c61f7/Markdown-3.7-py3-none-any.whl", hash = "sha256:7eb6df5690b81a1d7942992c97fad2938e956e79df20cbc6186e9c3a77b1c803", size = 106349 },
]

[[package]]
name = "markdown-it-py"
version = "3.0.0"
source = { registry = "https://pypi.org/simple" }
dependencies = [
    { name = "mdurl" },
]
sdist = { url = "https://files.pythonhosted.org/packages/38/71/3b932df36c1a044d397a1f92d1cf91ee0a503d91e470cbd670aa66b07ed0/markdown-it-py-3.0.0.tar.gz", hash = "sha256:e3f60a94fa066dc52ec76661e37c851cb232d92f9886b15cb560aaada2df8feb", size = 74596 }
wheels = [
    { url = "https://files.pythonhosted.org/packages/42/d7/1ec15b46af6af88f19b8e5ffea08fa375d433c998b8a7639e76935c14f1f/markdown_it_py-3.0.0-py3-none-any.whl", hash = "sha256:355216845c60bd96232cd8d8c40e8f9765cc86f46880e43a8fd22dc1a1a8cab1", size = 87528 },
]

[[package]]
name = "markupsafe"
version = "3.0.2"
source = { registry = "https://pypi.org/simple" }
sdist = { url = "https://files.pythonhosted.org/packages/b2/97/5d42485e71dfc078108a86d6de8fa46db44a1a9295e89c5d6d4a06e23a62/markupsafe-3.0.2.tar.gz", hash = "sha256:ee55d3edf80167e48ea11a923c7386f4669df67d7994554387f84e7d8b0a2bf0", size = 20537 }
wheels = [
    { url = "https://files.pythonhosted.org/packages/04/90/d08277ce111dd22f77149fd1a5d4653eeb3b3eaacbdfcbae5afb2600eebd/MarkupSafe-3.0.2-cp310-cp310-macosx_10_9_universal2.whl", hash = "sha256:7e94c425039cde14257288fd61dcfb01963e658efbc0ff54f5306b06054700f8", size = 14357 },
    { url = "https://files.pythonhosted.org/packages/04/e1/6e2194baeae0bca1fae6629dc0cbbb968d4d941469cbab11a3872edff374/MarkupSafe-3.0.2-cp310-cp310-macosx_11_0_arm64.whl", hash = "sha256:9e2d922824181480953426608b81967de705c3cef4d1af983af849d7bd619158", size = 12393 },
    { url = "https://files.pythonhosted.org/packages/1d/69/35fa85a8ece0a437493dc61ce0bb6d459dcba482c34197e3efc829aa357f/MarkupSafe-3.0.2-cp310-cp310-manylinux_2_17_aarch64.manylinux2014_aarch64.whl", hash = "sha256:38a9ef736c01fccdd6600705b09dc574584b89bea478200c5fbf112a6b0d5579", size = 21732 },
    { url = "https://files.pythonhosted.org/packages/22/35/137da042dfb4720b638d2937c38a9c2df83fe32d20e8c8f3185dbfef05f7/MarkupSafe-3.0.2-cp310-cp310-manylinux_2_17_x86_64.manylinux2014_x86_64.whl", hash = "sha256:bbcb445fa71794da8f178f0f6d66789a28d7319071af7a496d4d507ed566270d", size = 20866 },
    { url = "https://files.pythonhosted.org/packages/29/28/6d029a903727a1b62edb51863232152fd335d602def598dade38996887f0/MarkupSafe-3.0.2-cp310-cp310-manylinux_2_5_i686.manylinux1_i686.manylinux_2_17_i686.manylinux2014_i686.whl", hash = "sha256:57cb5a3cf367aeb1d316576250f65edec5bb3be939e9247ae594b4bcbc317dfb", size = 20964 },
    { url = "https://files.pythonhosted.org/packages/cc/cd/07438f95f83e8bc028279909d9c9bd39e24149b0d60053a97b2bc4f8aa51/MarkupSafe-3.0.2-cp310-cp310-musllinux_1_2_aarch64.whl", hash = "sha256:3809ede931876f5b2ec92eef964286840ed3540dadf803dd570c3b7e13141a3b", size = 21977 },
    { url = "https://files.pythonhosted.org/packages/29/01/84b57395b4cc062f9c4c55ce0df7d3108ca32397299d9df00fedd9117d3d/MarkupSafe-3.0.2-cp310-cp310-musllinux_1_2_i686.whl", hash = "sha256:e07c3764494e3776c602c1e78e298937c3315ccc9043ead7e685b7f2b8d47b3c", size = 21366 },
    { url = "https://files.pythonhosted.org/packages/bd/6e/61ebf08d8940553afff20d1fb1ba7294b6f8d279df9fd0c0db911b4bbcfd/MarkupSafe-3.0.2-cp310-cp310-musllinux_1_2_x86_64.whl", hash = "sha256:b424c77b206d63d500bcb69fa55ed8d0e6a3774056bdc4839fc9298a7edca171", size = 21091 },
    { url = "https://files.pythonhosted.org/packages/11/23/ffbf53694e8c94ebd1e7e491de185124277964344733c45481f32ede2499/MarkupSafe-3.0.2-cp310-cp310-win32.whl", hash = "sha256:fcabf5ff6eea076f859677f5f0b6b5c1a51e70a376b0579e0eadef8db48c6b50", size = 15065 },
    { url = "https://files.pythonhosted.org/packages/44/06/e7175d06dd6e9172d4a69a72592cb3f7a996a9c396eee29082826449bbc3/MarkupSafe-3.0.2-cp310-cp310-win_amd64.whl", hash = "sha256:6af100e168aa82a50e186c82875a5893c5597a0c1ccdb0d8b40240b1f28b969a", size = 15514 },
    { url = "https://files.pythonhosted.org/packages/6b/28/bbf83e3f76936960b850435576dd5e67034e200469571be53f69174a2dfd/MarkupSafe-3.0.2-cp311-cp311-macosx_10_9_universal2.whl", hash = "sha256:9025b4018f3a1314059769c7bf15441064b2207cb3f065e6ea1e7359cb46db9d", size = 14353 },
    { url = "https://files.pythonhosted.org/packages/6c/30/316d194b093cde57d448a4c3209f22e3046c5bb2fb0820b118292b334be7/MarkupSafe-3.0.2-cp311-cp311-macosx_11_0_arm64.whl", hash = "sha256:93335ca3812df2f366e80509ae119189886b0f3c2b81325d39efdb84a1e2ae93", size = 12392 },
    { url = "https://files.pythonhosted.org/packages/f2/96/9cdafba8445d3a53cae530aaf83c38ec64c4d5427d975c974084af5bc5d2/MarkupSafe-3.0.2-cp311-cp311-manylinux_2_17_aarch64.manylinux2014_aarch64.whl", hash = "sha256:2cb8438c3cbb25e220c2ab33bb226559e7afb3baec11c4f218ffa7308603c832", size = 23984 },
    { url = "https://files.pythonhosted.org/packages/f1/a4/aefb044a2cd8d7334c8a47d3fb2c9f328ac48cb349468cc31c20b539305f/MarkupSafe-3.0.2-cp311-cp311-manylinux_2_17_x86_64.manylinux2014_x86_64.whl", hash = "sha256:a123e330ef0853c6e822384873bef7507557d8e4a082961e1defa947aa59ba84", size = 23120 },
    { url = "https://files.pythonhosted.org/packages/8d/21/5e4851379f88f3fad1de30361db501300d4f07bcad047d3cb0449fc51f8c/MarkupSafe-3.0.2-cp311-cp311-manylinux_2_5_i686.manylinux1_i686.manylinux_2_17_i686.manylinux2014_i686.whl", hash = "sha256:1e084f686b92e5b83186b07e8a17fc09e38fff551f3602b249881fec658d3eca", size = 23032 },
    { url = "https://files.pythonhosted.org/packages/00/7b/e92c64e079b2d0d7ddf69899c98842f3f9a60a1ae72657c89ce2655c999d/MarkupSafe-3.0.2-cp311-cp311-musllinux_1_2_aarch64.whl", hash = "sha256:d8213e09c917a951de9d09ecee036d5c7d36cb6cb7dbaece4c71a60d79fb9798", size = 24057 },
    { url = "https://files.pythonhosted.org/packages/f9/ac/46f960ca323037caa0a10662ef97d0a4728e890334fc156b9f9e52bcc4ca/MarkupSafe-3.0.2-cp311-cp311-musllinux_1_2_i686.whl", hash = "sha256:5b02fb34468b6aaa40dfc198d813a641e3a63b98c2b05a16b9f80b7ec314185e", size = 23359 },
    { url = "https://files.pythonhosted.org/packages/69/84/83439e16197337b8b14b6a5b9c2105fff81d42c2a7c5b58ac7b62ee2c3b1/MarkupSafe-3.0.2-cp311-cp311-musllinux_1_2_x86_64.whl", hash = "sha256:0bff5e0ae4ef2e1ae4fdf2dfd5b76c75e5c2fa4132d05fc1b0dabcd20c7e28c4", size = 23306 },
    { url = "https://files.pythonhosted.org/packages/9a/34/a15aa69f01e2181ed8d2b685c0d2f6655d5cca2c4db0ddea775e631918cd/MarkupSafe-3.0.2-cp311-cp311-win32.whl", hash = "sha256:6c89876f41da747c8d3677a2b540fb32ef5715f97b66eeb0c6b66f5e3ef6f59d", size = 15094 },
    { url = "https://files.pythonhosted.org/packages/da/b8/3a3bd761922d416f3dc5d00bfbed11f66b1ab89a0c2b6e887240a30b0f6b/MarkupSafe-3.0.2-cp311-cp311-win_amd64.whl", hash = "sha256:70a87b411535ccad5ef2f1df5136506a10775d267e197e4cf531ced10537bd6b", size = 15521 },
    { url = "https://files.pythonhosted.org/packages/22/09/d1f21434c97fc42f09d290cbb6350d44eb12f09cc62c9476effdb33a18aa/MarkupSafe-3.0.2-cp312-cp312-macosx_10_13_universal2.whl", hash = "sha256:9778bd8ab0a994ebf6f84c2b949e65736d5575320a17ae8984a77fab08db94cf", size = 14274 },
    { url = "https://files.pythonhosted.org/packages/6b/b0/18f76bba336fa5aecf79d45dcd6c806c280ec44538b3c13671d49099fdd0/MarkupSafe-3.0.2-cp312-cp312-macosx_11_0_arm64.whl", hash = "sha256:846ade7b71e3536c4e56b386c2a47adf5741d2d8b94ec9dc3e92e5e1ee1e2225", size = 12348 },
    { url = "https://files.pythonhosted.org/packages/e0/25/dd5c0f6ac1311e9b40f4af06c78efde0f3b5cbf02502f8ef9501294c425b/MarkupSafe-3.0.2-cp312-cp312-manylinux_2_17_aarch64.manylinux2014_aarch64.whl", hash = "sha256:1c99d261bd2d5f6b59325c92c73df481e05e57f19837bdca8413b9eac4bd8028", size = 24149 },
    { url = "https://files.pythonhosted.org/packages/f3/f0/89e7aadfb3749d0f52234a0c8c7867877876e0a20b60e2188e9850794c17/MarkupSafe-3.0.2-cp312-cp312-manylinux_2_17_x86_64.manylinux2014_x86_64.whl", hash = "sha256:e17c96c14e19278594aa4841ec148115f9c7615a47382ecb6b82bd8fea3ab0c8", size = 23118 },
    { url = "https://files.pythonhosted.org/packages/d5/da/f2eeb64c723f5e3777bc081da884b414671982008c47dcc1873d81f625b6/MarkupSafe-3.0.2-cp312-cp312-manylinux_2_5_i686.manylinux1_i686.manylinux_2_17_i686.manylinux2014_i686.whl", hash = "sha256:88416bd1e65dcea10bc7569faacb2c20ce071dd1f87539ca2ab364bf6231393c", size = 22993 },
    { url = "https://files.pythonhosted.org/packages/da/0e/1f32af846df486dce7c227fe0f2398dc7e2e51d4a370508281f3c1c5cddc/MarkupSafe-3.0.2-cp312-cp312-musllinux_1_2_aarch64.whl", hash = "sha256:2181e67807fc2fa785d0592dc2d6206c019b9502410671cc905d132a92866557", size = 24178 },
    { url = "https://files.pythonhosted.org/packages/c4/f6/bb3ca0532de8086cbff5f06d137064c8410d10779c4c127e0e47d17c0b71/MarkupSafe-3.0.2-cp312-cp312-musllinux_1_2_i686.whl", hash = "sha256:52305740fe773d09cffb16f8ed0427942901f00adedac82ec8b67752f58a1b22", size = 23319 },
    { url = "https://files.pythonhosted.org/packages/a2/82/8be4c96ffee03c5b4a034e60a31294daf481e12c7c43ab8e34a1453ee48b/MarkupSafe-3.0.2-cp312-cp312-musllinux_1_2_x86_64.whl", hash = "sha256:ad10d3ded218f1039f11a75f8091880239651b52e9bb592ca27de44eed242a48", size = 23352 },
    { url = "https://files.pythonhosted.org/packages/51/ae/97827349d3fcffee7e184bdf7f41cd6b88d9919c80f0263ba7acd1bbcb18/MarkupSafe-3.0.2-cp312-cp312-win32.whl", hash = "sha256:0f4ca02bea9a23221c0182836703cbf8930c5e9454bacce27e767509fa286a30", size = 15097 },
    { url = "https://files.pythonhosted.org/packages/c1/80/a61f99dc3a936413c3ee4e1eecac96c0da5ed07ad56fd975f1a9da5bc630/MarkupSafe-3.0.2-cp312-cp312-win_amd64.whl", hash = "sha256:8e06879fc22a25ca47312fbe7c8264eb0b662f6db27cb2d3bbbc74b1df4b9b87", size = 15601 },
    { url = "https://files.pythonhosted.org/packages/83/0e/67eb10a7ecc77a0c2bbe2b0235765b98d164d81600746914bebada795e97/MarkupSafe-3.0.2-cp313-cp313-macosx_10_13_universal2.whl", hash = "sha256:ba9527cdd4c926ed0760bc301f6728ef34d841f405abf9d4f959c478421e4efd", size = 14274 },
    { url = "https://files.pythonhosted.org/packages/2b/6d/9409f3684d3335375d04e5f05744dfe7e9f120062c9857df4ab490a1031a/MarkupSafe-3.0.2-cp313-cp313-macosx_11_0_arm64.whl", hash = "sha256:f8b3d067f2e40fe93e1ccdd6b2e1d16c43140e76f02fb1319a05cf2b79d99430", size = 12352 },
    { url = "https://files.pythonhosted.org/packages/d2/f5/6eadfcd3885ea85fe2a7c128315cc1bb7241e1987443d78c8fe712d03091/MarkupSafe-3.0.2-cp313-cp313-manylinux_2_17_aarch64.manylinux2014_aarch64.whl", hash = "sha256:569511d3b58c8791ab4c2e1285575265991e6d8f8700c7be0e88f86cb0672094", size = 24122 },
    { url = "https://files.pythonhosted.org/packages/0c/91/96cf928db8236f1bfab6ce15ad070dfdd02ed88261c2afafd4b43575e9e9/MarkupSafe-3.0.2-cp313-cp313-manylinux_2_17_x86_64.manylinux2014_x86_64.whl", hash = "sha256:15ab75ef81add55874e7ab7055e9c397312385bd9ced94920f2802310c930396", size = 23085 },
    { url = "https://files.pythonhosted.org/packages/c2/cf/c9d56af24d56ea04daae7ac0940232d31d5a8354f2b457c6d856b2057d69/MarkupSafe-3.0.2-cp313-cp313-manylinux_2_5_i686.manylinux1_i686.manylinux_2_17_i686.manylinux2014_i686.whl", hash = "sha256:f3818cb119498c0678015754eba762e0d61e5b52d34c8b13d770f0719f7b1d79", size = 22978 },
    { url = "https://files.pythonhosted.org/packages/2a/9f/8619835cd6a711d6272d62abb78c033bda638fdc54c4e7f4272cf1c0962b/MarkupSafe-3.0.2-cp313-cp313-musllinux_1_2_aarch64.whl", hash = "sha256:cdb82a876c47801bb54a690c5ae105a46b392ac6099881cdfb9f6e95e4014c6a", size = 24208 },
    { url = "https://files.pythonhosted.org/packages/f9/bf/176950a1792b2cd2102b8ffeb5133e1ed984547b75db47c25a67d3359f77/MarkupSafe-3.0.2-cp313-cp313-musllinux_1_2_i686.whl", hash = "sha256:cabc348d87e913db6ab4aa100f01b08f481097838bdddf7c7a84b7575b7309ca", size = 23357 },
    { url = "https://files.pythonhosted.org/packages/ce/4f/9a02c1d335caabe5c4efb90e1b6e8ee944aa245c1aaaab8e8a618987d816/MarkupSafe-3.0.2-cp313-cp313-musllinux_1_2_x86_64.whl", hash = "sha256:444dcda765c8a838eaae23112db52f1efaf750daddb2d9ca300bcae1039adc5c", size = 23344 },
    { url = "https://files.pythonhosted.org/packages/ee/55/c271b57db36f748f0e04a759ace9f8f759ccf22b4960c270c78a394f58be/MarkupSafe-3.0.2-cp313-cp313-win32.whl", hash = "sha256:bcf3e58998965654fdaff38e58584d8937aa3096ab5354d493c77d1fdd66d7a1", size = 15101 },
    { url = "https://files.pythonhosted.org/packages/29/88/07df22d2dd4df40aba9f3e402e6dc1b8ee86297dddbad4872bd5e7b0094f/MarkupSafe-3.0.2-cp313-cp313-win_amd64.whl", hash = "sha256:e6a2a455bd412959b57a172ce6328d2dd1f01cb2135efda2e4576e8a23fa3b0f", size = 15603 },
    { url = "https://files.pythonhosted.org/packages/62/6a/8b89d24db2d32d433dffcd6a8779159da109842434f1dd2f6e71f32f738c/MarkupSafe-3.0.2-cp313-cp313t-macosx_10_13_universal2.whl", hash = "sha256:b5a6b3ada725cea8a5e634536b1b01c30bcdcd7f9c6fff4151548d5bf6b3a36c", size = 14510 },
    { url = "https://files.pythonhosted.org/packages/7a/06/a10f955f70a2e5a9bf78d11a161029d278eeacbd35ef806c3fd17b13060d/MarkupSafe-3.0.2-cp313-cp313t-macosx_11_0_arm64.whl", hash = "sha256:a904af0a6162c73e3edcb969eeeb53a63ceeb5d8cf642fade7d39e7963a22ddb", size = 12486 },
    { url = "https://files.pythonhosted.org/packages/34/cf/65d4a571869a1a9078198ca28f39fba5fbb910f952f9dbc5220afff9f5e6/MarkupSafe-3.0.2-cp313-cp313t-manylinux_2_17_aarch64.manylinux2014_aarch64.whl", hash = "sha256:4aa4e5faecf353ed117801a068ebab7b7e09ffb6e1d5e412dc852e0da018126c", size = 25480 },
    { url = "https://files.pythonhosted.org/packages/0c/e3/90e9651924c430b885468b56b3d597cabf6d72be4b24a0acd1fa0e12af67/MarkupSafe-3.0.2-cp313-cp313t-manylinux_2_17_x86_64.manylinux2014_x86_64.whl", hash = "sha256:c0ef13eaeee5b615fb07c9a7dadb38eac06a0608b41570d8ade51c56539e509d", size = 23914 },
    { url = "https://files.pythonhosted.org/packages/66/8c/6c7cf61f95d63bb866db39085150df1f2a5bd3335298f14a66b48e92659c/MarkupSafe-3.0.2-cp313-cp313t-manylinux_2_5_i686.manylinux1_i686.manylinux_2_17_i686.manylinux2014_i686.whl", hash = "sha256:d16a81a06776313e817c951135cf7340a3e91e8c1ff2fac444cfd75fffa04afe", size = 23796 },
    { url = "https://files.pythonhosted.org/packages/bb/35/cbe9238ec3f47ac9a7c8b3df7a808e7cb50fe149dc7039f5f454b3fba218/MarkupSafe-3.0.2-cp313-cp313t-musllinux_1_2_aarch64.whl", hash = "sha256:6381026f158fdb7c72a168278597a5e3a5222e83ea18f543112b2662a9b699c5", size = 25473 },
    { url = "https://files.pythonhosted.org/packages/e6/32/7621a4382488aa283cc05e8984a9c219abad3bca087be9ec77e89939ded9/MarkupSafe-3.0.2-cp313-cp313t-musllinux_1_2_i686.whl", hash = "sha256:3d79d162e7be8f996986c064d1c7c817f6df3a77fe3d6859f6f9e7be4b8c213a", size = 24114 },
    { url = "https://files.pythonhosted.org/packages/0d/80/0985960e4b89922cb5a0bac0ed39c5b96cbc1a536a99f30e8c220a996ed9/MarkupSafe-3.0.2-cp313-cp313t-musllinux_1_2_x86_64.whl", hash = "sha256:131a3c7689c85f5ad20f9f6fb1b866f402c445b220c19fe4308c0b147ccd2ad9", size = 24098 },
    { url = "https://files.pythonhosted.org/packages/82/78/fedb03c7d5380df2427038ec8d973587e90561b2d90cd472ce9254cf348b/MarkupSafe-3.0.2-cp313-cp313t-win32.whl", hash = "sha256:ba8062ed2cf21c07a9e295d5b8a2a5ce678b913b45fdf68c32d95d6c1291e0b6", size = 15208 },
    { url = "https://files.pythonhosted.org/packages/4f/65/6079a46068dfceaeabb5dcad6d674f5f5c61a6fa5673746f42a9f4c233b3/MarkupSafe-3.0.2-cp313-cp313t-win_amd64.whl", hash = "sha256:e444a31f8db13eb18ada366ab3cf45fd4b31e4db1236a4448f68778c1d1a5a2f", size = 15739 },
]

[[package]]
name = "mcp"
version = "1.1.1"
source = { registry = "https://pypi.org/simple" }
dependencies = [
    { name = "anyio" },
    { name = "httpx" },
    { name = "httpx-sse" },
    { name = "pydantic" },
    { name = "sse-starlette" },
    { name = "starlette" },
]
sdist = { url = "https://files.pythonhosted.org/packages/be/d5/15b9ff17c9e03bb6d936a0e1202aca69e3fa93508e749e620ae4f4fbd884/mcp-1.1.1.tar.gz", hash = "sha256:44d9c12461b640c4431618a3ebf1be4178d35511e9169e25c9b1afeb59313b99", size = 57790 }
wheels = [
    { url = "https://files.pythonhosted.org/packages/8c/30/dcffd09aa623b5a40e8ccb4227e935e4636cc4bec8d54ef9609768c24a53/mcp-1.1.1-py3-none-any.whl", hash = "sha256:29f693a54ca1d3730e625dcc06732bc83b52d64b993d253881de576a1d66feed", size = 36574 },
]

[[package]]
name = "mcp-simple-prompt"
version = "0.1.0"
source = { editable = "examples/servers/simple-prompt" }
dependencies = [
    { name = "anyio" },
    { name = "click" },
    { name = "httpx" },
    { name = "mcp" },
]

[package.dev-dependencies]
dev = [
    { name = "pyright" },
    { name = "pytest" },
    { name = "ruff" },
]

[package.metadata]
requires-dist = [
    { name = "anyio", specifier = ">=4.5" },
    { name = "click", specifier = ">=8.1.0" },
    { name = "httpx", specifier = ">=0.27" },
    { name = "mcp" },
]

[package.metadata.requires-dev]
dev = [
    { name = "pyright", specifier = ">=1.1.378" },
    { name = "pytest", specifier = ">=8.3.3" },
    { name = "ruff", specifier = ">=0.6.9" },
]

[[package]]
name = "mcp-simple-resource"
version = "0.1.0"
source = { editable = "examples/servers/simple-resource" }
dependencies = [
    { name = "anyio" },
    { name = "click" },
    { name = "httpx" },
    { name = "mcp" },
]

[package.dev-dependencies]
dev = [
    { name = "pyright" },
    { name = "pytest" },
    { name = "ruff" },
]

[package.metadata]
requires-dist = [
    { name = "anyio", specifier = ">=4.5" },
    { name = "click", specifier = ">=8.1.0" },
    { name = "httpx", specifier = ">=0.27" },
    { name = "mcp" },
]

[package.metadata.requires-dev]
dev = [
    { name = "pyright", specifier = ">=1.1.378" },
    { name = "pytest", specifier = ">=8.3.3" },
    { name = "ruff", specifier = ">=0.6.9" },
]

[[package]]
name = "mcp-simple-tool"
version = "0.1.0"
source = { editable = "examples/servers/simple-tool" }
dependencies = [
    { name = "anyio" },
    { name = "click" },
    { name = "httpx" },
    { name = "mcp" },
]

[package.dev-dependencies]
dev = [
    { name = "pyright" },
    { name = "pytest" },
    { name = "ruff" },
]

[package.metadata]
requires-dist = [
    { name = "anyio", specifier = ">=4.5" },
    { name = "click", specifier = ">=8.1.0" },
    { name = "httpx", specifier = ">=0.27" },
    { name = "mcp" },
]

[package.metadata.requires-dev]
dev = [
    { name = "pyright", specifier = ">=1.1.378" },
    { name = "pytest", specifier = ">=8.3.3" },
    { name = "ruff", specifier = ">=0.6.9" },
]

[[package]]
name = "mcp-smack"
version = "0.1.0"
source = { editable = "examples/servers/smack" }
dependencies = [
<<<<<<< HEAD
    { name = "mcpengine" },
=======
    { name = "mcpengine", extra = ["cli"] },
>>>>>>> 3a97a838
    { name = "psycopg2-binary" },
]

[package.dev-dependencies]
dev = [
    { name = "pyright" },
    { name = "pytest" },
    { name = "ruff" },
]

[package.metadata]
requires-dist = [
<<<<<<< HEAD
    { name = "mcpengine", editable = "." },
=======
    { name = "mcpengine", extras = ["cli"], virtual = "." },
>>>>>>> 3a97a838
    { name = "psycopg2-binary", specifier = "==2.9.9" },
]

[package.metadata.requires-dev]
dev = [
    { name = "pyright", specifier = ">=1.1.378" },
    { name = "pytest", specifier = ">=8.3.3" },
    { name = "ruff", specifier = ">=0.6.9" },
]

[[package]]
name = "mcpengine"
version = "0.1.0"
source = { virtual = "." }
dependencies = [
    { name = "anyio" },
    { name = "httpx" },
    { name = "httpx-sse" },
    { name = "pydantic" },
    { name = "pydantic-settings" },
    { name = "pyjwt", extra = ["crypto"] },
    { name = "sse-starlette" },
    { name = "starlette" },
    { name = "uvicorn" },
]

[package.optional-dependencies]
cli = [
    { name = "python-dotenv" },
    { name = "typer" },
]
rich = [
    { name = "rich" },
]
ws = [
    { name = "websockets" },
]

[package.dev-dependencies]
dev = [
    { name = "pyright" },
    { name = "pytest" },
    { name = "pytest-examples" },
    { name = "pytest-flakefinder" },
    { name = "pytest-xdist" },
    { name = "ruff" },
    { name = "trio" },
]
docs = [
    { name = "mkdocs" },
    { name = "mkdocs-glightbox" },
    { name = "mkdocs-material", extra = ["imaging"] },
    { name = "mkdocstrings-python" },
]

[package.metadata]
requires-dist = [
    { name = "anyio", specifier = ">=4.5" },
    { name = "httpx", specifier = ">=0.27" },
    { name = "httpx-sse", specifier = ">=0.4" },
    { name = "pydantic", specifier = ">=2.7.2,<3.0.0" },
    { name = "pydantic-settings", specifier = ">=2.5.2" },
    { name = "pyjwt", extras = ["crypto"], specifier = "==2.10.1" },
    { name = "python-dotenv", marker = "extra == 'cli'", specifier = ">=1.0.0" },
    { name = "rich", marker = "extra == 'rich'", specifier = ">=13.9.4" },
    { name = "sse-starlette", specifier = ">=1.6.1" },
    { name = "starlette", specifier = ">=0.27" },
    { name = "typer", marker = "extra == 'cli'", specifier = ">=0.12.4" },
    { name = "uvicorn", specifier = ">=0.23.1" },
    { name = "websockets", marker = "extra == 'ws'", specifier = ">=15.0.1" },
]
provides-extras = ["rich", "cli", "ws"]

[package.metadata.requires-dev]
dev = [
    { name = "pyright", specifier = ">=1.1.391" },
    { name = "pytest", specifier = ">=8.3.4" },
    { name = "pytest-examples", specifier = ">=0.0.14" },
    { name = "pytest-flakefinder", specifier = ">=1.1.0" },
    { name = "pytest-xdist", specifier = ">=3.6.1" },
    { name = "ruff", specifier = ">=0.8.5" },
    { name = "trio", specifier = ">=0.26.2" },
]
docs = [
    { name = "mkdocs", specifier = ">=1.6.1" },
    { name = "mkdocs-glightbox", specifier = ">=0.4.0" },
    { name = "mkdocs-material", extras = ["imaging"], specifier = ">=9.5.45" },
    { name = "mkdocstrings-python", specifier = ">=1.12.2" },
]

[[package]]
name = "mdurl"
version = "0.1.2"
source = { registry = "https://pypi.org/simple" }
sdist = { url = "https://files.pythonhosted.org/packages/d6/54/cfe61301667036ec958cb99bd3efefba235e65cdeb9c84d24a8293ba1d90/mdurl-0.1.2.tar.gz", hash = "sha256:bb413d29f5eea38f31dd4754dd7377d4465116fb207585f97bf925588687c1ba", size = 8729 }
wheels = [
    { url = "https://files.pythonhosted.org/packages/b3/38/89ba8ad64ae25be8de66a6d463314cf1eb366222074cfda9ee839c56a4b4/mdurl-0.1.2-py3-none-any.whl", hash = "sha256:84008a41e51615a49fc9966191ff91509e3c40b939176e643fd50a5c2196b8f8", size = 9979 },
]

[[package]]
name = "mergedeep"
version = "1.3.4"
source = { registry = "https://pypi.org/simple" }
sdist = { url = "https://files.pythonhosted.org/packages/3a/41/580bb4006e3ed0361b8151a01d324fb03f420815446c7def45d02f74c270/mergedeep-1.3.4.tar.gz", hash = "sha256:0096d52e9dad9939c3d975a774666af186eda617e6ca84df4c94dec30004f2a8", size = 4661 }
wheels = [
    { url = "https://files.pythonhosted.org/packages/2c/19/04f9b178c2d8a15b076c8b5140708fa6ffc5601fb6f1e975537072df5b2a/mergedeep-1.3.4-py3-none-any.whl", hash = "sha256:70775750742b25c0d8f36c55aed03d24c3384d17c951b3175d898bd778ef0307", size = 6354 },
]

[[package]]
name = "mkdocs"
version = "1.6.1"
source = { registry = "https://pypi.org/simple" }
dependencies = [
    { name = "click" },
    { name = "colorama", marker = "sys_platform == 'win32'" },
    { name = "ghp-import" },
    { name = "jinja2" },
    { name = "markdown" },
    { name = "markupsafe" },
    { name = "mergedeep" },
    { name = "mkdocs-get-deps" },
    { name = "packaging" },
    { name = "pathspec" },
    { name = "pyyaml" },
    { name = "pyyaml-env-tag" },
    { name = "watchdog" },
]
sdist = { url = "https://files.pythonhosted.org/packages/bc/c6/bbd4f061bd16b378247f12953ffcb04786a618ce5e904b8c5a01a0309061/mkdocs-1.6.1.tar.gz", hash = "sha256:7b432f01d928c084353ab39c57282f29f92136665bdd6abf7c1ec8d822ef86f2", size = 3889159 }
wheels = [
    { url = "https://files.pythonhosted.org/packages/22/5b/dbc6a8cddc9cfa9c4971d59fb12bb8d42e161b7e7f8cc89e49137c5b279c/mkdocs-1.6.1-py3-none-any.whl", hash = "sha256:db91759624d1647f3f34aa0c3f327dd2601beae39a366d6e064c03468d35c20e", size = 3864451 },
]

[[package]]
name = "mkdocs-autorefs"
version = "1.4.1"
source = { registry = "https://pypi.org/simple" }
dependencies = [
    { name = "markdown" },
    { name = "markupsafe" },
    { name = "mkdocs" },
]
sdist = { url = "https://files.pythonhosted.org/packages/c2/44/140469d87379c02f1e1870315f3143718036a983dd0416650827b8883192/mkdocs_autorefs-1.4.1.tar.gz", hash = "sha256:4b5b6235a4becb2b10425c2fa191737e415b37aa3418919db33e5d774c9db079", size = 4131355 }
wheels = [
    { url = "https://files.pythonhosted.org/packages/f8/29/1125f7b11db63e8e32bcfa0752a4eea30abff3ebd0796f808e14571ddaa2/mkdocs_autorefs-1.4.1-py3-none-any.whl", hash = "sha256:9793c5ac06a6ebbe52ec0f8439256e66187badf4b5334b5fde0b128ec134df4f", size = 5782047 },
]

[[package]]
name = "mkdocs-get-deps"
version = "0.2.0"
source = { registry = "https://pypi.org/simple" }
dependencies = [
    { name = "mergedeep" },
    { name = "platformdirs" },
    { name = "pyyaml" },
]
sdist = { url = "https://files.pythonhosted.org/packages/98/f5/ed29cd50067784976f25ed0ed6fcd3c2ce9eb90650aa3b2796ddf7b6870b/mkdocs_get_deps-0.2.0.tar.gz", hash = "sha256:162b3d129c7fad9b19abfdcb9c1458a651628e4b1dea628ac68790fb3061c60c", size = 10239 }
wheels = [
    { url = "https://files.pythonhosted.org/packages/9f/d4/029f984e8d3f3b6b726bd33cafc473b75e9e44c0f7e80a5b29abc466bdea/mkdocs_get_deps-0.2.0-py3-none-any.whl", hash = "sha256:2bf11d0b133e77a0dd036abeeb06dec8775e46efa526dc70667d8863eefc6134", size = 9521 },
]

[[package]]
name = "mkdocs-glightbox"
version = "0.4.0"
source = { registry = "https://pypi.org/simple" }
sdist = { url = "https://files.pythonhosted.org/packages/86/5a/0bc456397ba0acc684b5b1daa4ca232ed717938fd37198251d8bcc4053bf/mkdocs-glightbox-0.4.0.tar.gz", hash = "sha256:392b34207bf95991071a16d5f8916d1d2f2cd5d5bb59ae2997485ccd778c70d9", size = 32010 }
wheels = [
    { url = "https://files.pythonhosted.org/packages/c1/72/b0c2128bb569c732c11ae8e49a777089e77d83c05946062caa19b841e6fb/mkdocs_glightbox-0.4.0-py3-none-any.whl", hash = "sha256:e0107beee75d3eb7380ac06ea2d6eac94c999eaa49f8c3cbab0e7be2ac006ccf", size = 31154 },
]

[[package]]
name = "mkdocs-material"
version = "9.5.45"
source = { registry = "https://pypi.org/simple" }
dependencies = [
    { name = "babel" },
    { name = "colorama" },
    { name = "jinja2" },
    { name = "markdown" },
    { name = "mkdocs" },
    { name = "mkdocs-material-extensions" },
    { name = "paginate" },
    { name = "pygments" },
    { name = "pymdown-extensions" },
    { name = "regex" },
    { name = "requests" },
]
sdist = { url = "https://files.pythonhosted.org/packages/02/02/38f1f76252462b8e9652eb3778905206c1f3b9b4c25bf60aafc029675a2b/mkdocs_material-9.5.45.tar.gz", hash = "sha256:286489cf0beca4a129d91d59d6417419c63bceed1ce5cd0ec1fc7e1ebffb8189", size = 3906694 }
wheels = [
    { url = "https://files.pythonhosted.org/packages/5c/43/f5f866cd840e14f82068831e53446ea1f66a128cd38a229c5b9c9243ed9e/mkdocs_material-9.5.45-py3-none-any.whl", hash = "sha256:a9be237cfd0be14be75f40f1726d83aa3a81ce44808dc3594d47a7a592f44547", size = 8615700 },
]

[package.optional-dependencies]
imaging = [
    { name = "cairosvg" },
    { name = "pillow" },
]

[[package]]
name = "mkdocs-material-extensions"
version = "1.3.1"
source = { registry = "https://pypi.org/simple" }
sdist = { url = "https://files.pythonhosted.org/packages/79/9b/9b4c96d6593b2a541e1cb8b34899a6d021d208bb357042823d4d2cabdbe7/mkdocs_material_extensions-1.3.1.tar.gz", hash = "sha256:10c9511cea88f568257f960358a467d12b970e1f7b2c0e5fb2bb48cab1928443", size = 11847 }
wheels = [
    { url = "https://files.pythonhosted.org/packages/5b/54/662a4743aa81d9582ee9339d4ffa3c8fd40a4965e033d77b9da9774d3960/mkdocs_material_extensions-1.3.1-py3-none-any.whl", hash = "sha256:adff8b62700b25cb77b53358dad940f3ef973dd6db797907c49e3c2ef3ab4e31", size = 8728 },
]

[[package]]
name = "mkdocstrings"
version = "0.29.0"
source = { registry = "https://pypi.org/simple" }
dependencies = [
    { name = "jinja2" },
    { name = "markdown" },
    { name = "markupsafe" },
    { name = "mkdocs" },
    { name = "mkdocs-autorefs" },
    { name = "pymdown-extensions" },
]
sdist = { url = "https://files.pythonhosted.org/packages/8e/4d/a9484dc5d926295bdf308f1f6c4f07fcc99735b970591edc414d401fcc91/mkdocstrings-0.29.0.tar.gz", hash = "sha256:3657be1384543ce0ee82112c3e521bbf48e41303aa0c229b9ffcccba057d922e", size = 1212185 }
wheels = [
    { url = "https://files.pythonhosted.org/packages/15/47/eb876dfd84e48f31ff60897d161b309cf6a04ca270155b0662aae562b3fb/mkdocstrings-0.29.0-py3-none-any.whl", hash = "sha256:8ea98358d2006f60befa940fdebbbc88a26b37ecbcded10be726ba359284f73d", size = 1630824 },
]

[[package]]
name = "mkdocstrings-python"
version = "1.12.2"
source = { registry = "https://pypi.org/simple" }
dependencies = [
    { name = "griffe" },
    { name = "mkdocs-autorefs" },
    { name = "mkdocstrings" },
]
sdist = { url = "https://files.pythonhosted.org/packages/23/ec/cb6debe2db77f1ef42b25b21d93b5021474de3037cd82385e586aee72545/mkdocstrings_python-1.12.2.tar.gz", hash = "sha256:7a1760941c0b52a2cd87b960a9e21112ffe52e7df9d0b9583d04d47ed2e186f3", size = 168207 }
wheels = [
    { url = "https://files.pythonhosted.org/packages/5b/c1/ac524e1026d9580cbc654b5d19f5843c8b364a66d30f956372cd09fd2f92/mkdocstrings_python-1.12.2-py3-none-any.whl", hash = "sha256:7f7d40d6db3cb1f5d19dbcd80e3efe4d0ba32b073272c0c0de9de2e604eda62a", size = 111759 },
]

[[package]]
name = "mypy-extensions"
version = "1.0.0"
source = { registry = "https://pypi.org/simple" }
sdist = { url = "https://files.pythonhosted.org/packages/98/a4/1ab47638b92648243faf97a5aeb6ea83059cc3624972ab6b8d2316078d3f/mypy_extensions-1.0.0.tar.gz", hash = "sha256:75dbf8955dc00442a438fc4d0666508a9a97b6bd41aa2f0ffe9d2f2725af0782", size = 4433 }
wheels = [
    { url = "https://files.pythonhosted.org/packages/2a/e2/5d3f6ada4297caebe1a2add3b126fe800c96f56dbe5d1988a2cbe0b267aa/mypy_extensions-1.0.0-py3-none-any.whl", hash = "sha256:4392f6c0eb8a5668a69e23d168ffa70f0be9ccfd32b5cc2d26a34ae5b844552d", size = 4695 },
]

[[package]]
name = "nodeenv"
version = "1.9.1"
source = { registry = "https://pypi.org/simple" }
sdist = { url = "https://files.pythonhosted.org/packages/43/16/fc88b08840de0e0a72a2f9d8c6bae36be573e475a6326ae854bcc549fc45/nodeenv-1.9.1.tar.gz", hash = "sha256:6ec12890a2dab7946721edbfbcd91f3319c6ccc9aec47be7c7e6b7011ee6645f", size = 47437 }
wheels = [
    { url = "https://files.pythonhosted.org/packages/d2/1d/1b658dbd2b9fa9c4c9f32accbfc0205d532c8c6194dc0f2a4c0428e7128a/nodeenv-1.9.1-py2.py3-none-any.whl", hash = "sha256:ba11c9782d29c27c70ffbdda2d7415098754709be8a7056d79a737cd901155c9", size = 22314 },
]

[[package]]
name = "outcome"
version = "1.3.0.post0"
source = { registry = "https://pypi.org/simple" }
dependencies = [
    { name = "attrs" },
]
sdist = { url = "https://files.pythonhosted.org/packages/98/df/77698abfac98571e65ffeb0c1fba8ffd692ab8458d617a0eed7d9a8d38f2/outcome-1.3.0.post0.tar.gz", hash = "sha256:9dcf02e65f2971b80047b377468e72a268e15c0af3cf1238e6ff14f7f91143b8", size = 21060 }
wheels = [
    { url = "https://files.pythonhosted.org/packages/55/8b/5ab7257531a5d830fc8000c476e63c935488d74609b50f9384a643ec0a62/outcome-1.3.0.post0-py2.py3-none-any.whl", hash = "sha256:e771c5ce06d1415e356078d3bdd68523f284b4ce5419828922b6871e65eda82b", size = 10692 },
]

[[package]]
name = "packaging"
version = "24.2"
source = { registry = "https://pypi.org/simple" }
sdist = { url = "https://files.pythonhosted.org/packages/d0/63/68dbb6eb2de9cb10ee4c9c14a0148804425e13c4fb20d61cce69f53106da/packaging-24.2.tar.gz", hash = "sha256:c228a6dc5e932d346bc5739379109d49e8853dd8223571c7c5b55260edc0b97f", size = 163950 }
wheels = [
    { url = "https://files.pythonhosted.org/packages/88/ef/eb23f262cca3c0c4eb7ab1933c3b1f03d021f2c48f54763065b6f0e321be/packaging-24.2-py3-none-any.whl", hash = "sha256:09abb1bccd265c01f4a3aa3f7a7db064b36514d2cba19a2f694fe6150451a759", size = 65451 },
]

[[package]]
name = "paginate"
version = "0.5.7"
source = { registry = "https://pypi.org/simple" }
sdist = { url = "https://files.pythonhosted.org/packages/ec/46/68dde5b6bc00c1296ec6466ab27dddede6aec9af1b99090e1107091b3b84/paginate-0.5.7.tar.gz", hash = "sha256:22bd083ab41e1a8b4f3690544afb2c60c25e5c9a63a30fa2f483f6c60c8e5945", size = 19252 }
wheels = [
    { url = "https://files.pythonhosted.org/packages/90/96/04b8e52da071d28f5e21a805b19cb9390aa17a47462ac87f5e2696b9566d/paginate-0.5.7-py2.py3-none-any.whl", hash = "sha256:b885e2af73abcf01d9559fd5216b57ef722f8c42affbb63942377668e35c7591", size = 13746 },
]

[[package]]
name = "pathspec"
version = "0.12.1"
source = { registry = "https://pypi.org/simple" }
sdist = { url = "https://files.pythonhosted.org/packages/ca/bc/f35b8446f4531a7cb215605d100cd88b7ac6f44ab3fc94870c120ab3adbf/pathspec-0.12.1.tar.gz", hash = "sha256:a482d51503a1ab33b1c67a6c3813a26953dbdc71c31dacaef9a838c4e29f5712", size = 51043 }
wheels = [
    { url = "https://files.pythonhosted.org/packages/cc/20/ff623b09d963f88bfde16306a54e12ee5ea43e9b597108672ff3a408aad6/pathspec-0.12.1-py3-none-any.whl", hash = "sha256:a0d503e138a4c123b27490a4f7beda6a01c6f288df0e4a8b79c7eb0dc7b4cc08", size = 31191 },
]

[[package]]
name = "pillow"
version = "10.4.0"
source = { registry = "https://pypi.org/simple" }
sdist = { url = "https://files.pythonhosted.org/packages/cd/74/ad3d526f3bf7b6d3f408b73fde271ec69dfac8b81341a318ce825f2b3812/pillow-10.4.0.tar.gz", hash = "sha256:166c1cd4d24309b30d61f79f4a9114b7b2313d7450912277855ff5dfd7cd4a06", size = 46555059 }
wheels = [
    { url = "https://files.pythonhosted.org/packages/0e/69/a31cccd538ca0b5272be2a38347f8839b97a14be104ea08b0db92f749c74/pillow-10.4.0-cp310-cp310-macosx_10_10_x86_64.whl", hash = "sha256:4d9667937cfa347525b319ae34375c37b9ee6b525440f3ef48542fcf66f2731e", size = 3509271 },
    { url = "https://files.pythonhosted.org/packages/9a/9e/4143b907be8ea0bce215f2ae4f7480027473f8b61fcedfda9d851082a5d2/pillow-10.4.0-cp310-cp310-macosx_11_0_arm64.whl", hash = "sha256:543f3dc61c18dafb755773efc89aae60d06b6596a63914107f75459cf984164d", size = 3375658 },
    { url = "https://files.pythonhosted.org/packages/8a/25/1fc45761955f9359b1169aa75e241551e74ac01a09f487adaaf4c3472d11/pillow-10.4.0-cp310-cp310-manylinux_2_17_aarch64.manylinux2014_aarch64.whl", hash = "sha256:7928ecbf1ece13956b95d9cbcfc77137652b02763ba384d9ab508099a2eca856", size = 4332075 },
    { url = "https://files.pythonhosted.org/packages/5e/dd/425b95d0151e1d6c951f45051112394f130df3da67363b6bc75dc4c27aba/pillow-10.4.0-cp310-cp310-manylinux_2_17_x86_64.manylinux2014_x86_64.whl", hash = "sha256:e4d49b85c4348ea0b31ea63bc75a9f3857869174e2bf17e7aba02945cd218e6f", size = 4444808 },
    { url = "https://files.pythonhosted.org/packages/b1/84/9a15cc5726cbbfe7f9f90bfb11f5d028586595907cd093815ca6644932e3/pillow-10.4.0-cp310-cp310-manylinux_2_28_aarch64.whl", hash = "sha256:6c762a5b0997f5659a5ef2266abc1d8851ad7749ad9a6a5506eb23d314e4f46b", size = 4356290 },
    { url = "https://files.pythonhosted.org/packages/b5/5b/6651c288b08df3b8c1e2f8c1152201e0b25d240e22ddade0f1e242fc9fa0/pillow-10.4.0-cp310-cp310-manylinux_2_28_x86_64.whl", hash = "sha256:a985e028fc183bf12a77a8bbf36318db4238a3ded7fa9df1b9a133f1cb79f8fc", size = 4525163 },
    { url = "https://files.pythonhosted.org/packages/07/8b/34854bf11a83c248505c8cb0fcf8d3d0b459a2246c8809b967963b6b12ae/pillow-10.4.0-cp310-cp310-musllinux_1_2_aarch64.whl", hash = "sha256:812f7342b0eee081eaec84d91423d1b4650bb9828eb53d8511bcef8ce5aecf1e", size = 4463100 },
    { url = "https://files.pythonhosted.org/packages/78/63/0632aee4e82476d9cbe5200c0cdf9ba41ee04ed77887432845264d81116d/pillow-10.4.0-cp310-cp310-musllinux_1_2_x86_64.whl", hash = "sha256:ac1452d2fbe4978c2eec89fb5a23b8387aba707ac72810d9490118817d9c0b46", size = 4592880 },
    { url = "https://files.pythonhosted.org/packages/df/56/b8663d7520671b4398b9d97e1ed9f583d4afcbefbda3c6188325e8c297bd/pillow-10.4.0-cp310-cp310-win32.whl", hash = "sha256:bcd5e41a859bf2e84fdc42f4edb7d9aba0a13d29a2abadccafad99de3feff984", size = 2235218 },
    { url = "https://files.pythonhosted.org/packages/f4/72/0203e94a91ddb4a9d5238434ae6c1ca10e610e8487036132ea9bf806ca2a/pillow-10.4.0-cp310-cp310-win_amd64.whl", hash = "sha256:ecd85a8d3e79cd7158dec1c9e5808e821feea088e2f69a974db5edf84dc53141", size = 2554487 },
    { url = "https://files.pythonhosted.org/packages/bd/52/7e7e93d7a6e4290543f17dc6f7d3af4bd0b3dd9926e2e8a35ac2282bc5f4/pillow-10.4.0-cp310-cp310-win_arm64.whl", hash = "sha256:ff337c552345e95702c5fde3158acb0625111017d0e5f24bf3acdb9cc16b90d1", size = 2243219 },
    { url = "https://files.pythonhosted.org/packages/a7/62/c9449f9c3043c37f73e7487ec4ef0c03eb9c9afc91a92b977a67b3c0bbc5/pillow-10.4.0-cp311-cp311-macosx_10_10_x86_64.whl", hash = "sha256:0a9ec697746f268507404647e531e92889890a087e03681a3606d9b920fbee3c", size = 3509265 },
    { url = "https://files.pythonhosted.org/packages/f4/5f/491dafc7bbf5a3cc1845dc0430872e8096eb9e2b6f8161509d124594ec2d/pillow-10.4.0-cp311-cp311-macosx_11_0_arm64.whl", hash = "sha256:dfe91cb65544a1321e631e696759491ae04a2ea11d36715eca01ce07284738be", size = 3375655 },
    { url = "https://files.pythonhosted.org/packages/73/d5/c4011a76f4207a3c151134cd22a1415741e42fa5ddecec7c0182887deb3d/pillow-10.4.0-cp311-cp311-manylinux_2_17_aarch64.manylinux2014_aarch64.whl", hash = "sha256:5dc6761a6efc781e6a1544206f22c80c3af4c8cf461206d46a1e6006e4429ff3", size = 4340304 },
    { url = "https://files.pythonhosted.org/packages/ac/10/c67e20445a707f7a610699bba4fe050583b688d8cd2d202572b257f46600/pillow-10.4.0-cp311-cp311-manylinux_2_17_x86_64.manylinux2014_x86_64.whl", hash = "sha256:5e84b6cc6a4a3d76c153a6b19270b3526a5a8ed6b09501d3af891daa2a9de7d6", size = 4452804 },
    { url = "https://files.pythonhosted.org/packages/a9/83/6523837906d1da2b269dee787e31df3b0acb12e3d08f024965a3e7f64665/pillow-10.4.0-cp311-cp311-manylinux_2_28_aarch64.whl", hash = "sha256:bbc527b519bd3aa9d7f429d152fea69f9ad37c95f0b02aebddff592688998abe", size = 4365126 },
    { url = "https://files.pythonhosted.org/packages/ba/e5/8c68ff608a4203085158cff5cc2a3c534ec384536d9438c405ed6370d080/pillow-10.4.0-cp311-cp311-manylinux_2_28_x86_64.whl", hash = "sha256:76a911dfe51a36041f2e756b00f96ed84677cdeb75d25c767f296c1c1eda1319", size = 4533541 },
    { url = "https://files.pythonhosted.org/packages/f4/7c/01b8dbdca5bc6785573f4cee96e2358b0918b7b2c7b60d8b6f3abf87a070/pillow-10.4.0-cp311-cp311-musllinux_1_2_aarch64.whl", hash = "sha256:59291fb29317122398786c2d44427bbd1a6d7ff54017075b22be9d21aa59bd8d", size = 4471616 },
    { url = "https://files.pythonhosted.org/packages/c8/57/2899b82394a35a0fbfd352e290945440e3b3785655a03365c0ca8279f351/pillow-10.4.0-cp311-cp311-musllinux_1_2_x86_64.whl", hash = "sha256:416d3a5d0e8cfe4f27f574362435bc9bae57f679a7158e0096ad2beb427b8696", size = 4600802 },
    { url = "https://files.pythonhosted.org/packages/4d/d7/a44f193d4c26e58ee5d2d9db3d4854b2cfb5b5e08d360a5e03fe987c0086/pillow-10.4.0-cp311-cp311-win32.whl", hash = "sha256:7086cc1d5eebb91ad24ded9f58bec6c688e9f0ed7eb3dbbf1e4800280a896496", size = 2235213 },
    { url = "https://files.pythonhosted.org/packages/c1/d0/5866318eec2b801cdb8c82abf190c8343d8a1cd8bf5a0c17444a6f268291/pillow-10.4.0-cp311-cp311-win_amd64.whl", hash = "sha256:cbed61494057c0f83b83eb3a310f0bf774b09513307c434d4366ed64f4128a91", size = 2554498 },
    { url = "https://files.pythonhosted.org/packages/d4/c8/310ac16ac2b97e902d9eb438688de0d961660a87703ad1561fd3dfbd2aa0/pillow-10.4.0-cp311-cp311-win_arm64.whl", hash = "sha256:f5f0c3e969c8f12dd2bb7e0b15d5c468b51e5017e01e2e867335c81903046a22", size = 2243219 },
    { url = "https://files.pythonhosted.org/packages/05/cb/0353013dc30c02a8be34eb91d25e4e4cf594b59e5a55ea1128fde1e5f8ea/pillow-10.4.0-cp312-cp312-macosx_10_10_x86_64.whl", hash = "sha256:673655af3eadf4df6b5457033f086e90299fdd7a47983a13827acf7459c15d94", size = 3509350 },
    { url = "https://files.pythonhosted.org/packages/e7/cf/5c558a0f247e0bf9cec92bff9b46ae6474dd736f6d906315e60e4075f737/pillow-10.4.0-cp312-cp312-macosx_11_0_arm64.whl", hash = "sha256:866b6942a92f56300012f5fbac71f2d610312ee65e22f1aa2609e491284e5597", size = 3374980 },
    { url = "https://files.pythonhosted.org/packages/84/48/6e394b86369a4eb68b8a1382c78dc092245af517385c086c5094e3b34428/pillow-10.4.0-cp312-cp312-manylinux_2_17_aarch64.manylinux2014_aarch64.whl", hash = "sha256:29dbdc4207642ea6aad70fbde1a9338753d33fb23ed6956e706936706f52dd80", size = 4343799 },
    { url = "https://files.pythonhosted.org/packages/3b/f3/a8c6c11fa84b59b9df0cd5694492da8c039a24cd159f0f6918690105c3be/pillow-10.4.0-cp312-cp312-manylinux_2_17_x86_64.manylinux2014_x86_64.whl", hash = "sha256:bf2342ac639c4cf38799a44950bbc2dfcb685f052b9e262f446482afaf4bffca", size = 4459973 },
    { url = "https://files.pythonhosted.org/packages/7d/1b/c14b4197b80150fb64453585247e6fb2e1d93761fa0fa9cf63b102fde822/pillow-10.4.0-cp312-cp312-manylinux_2_28_aarch64.whl", hash = "sha256:f5b92f4d70791b4a67157321c4e8225d60b119c5cc9aee8ecf153aace4aad4ef", size = 4370054 },
    { url = "https://files.pythonhosted.org/packages/55/77/40daddf677897a923d5d33329acd52a2144d54a9644f2a5422c028c6bf2d/pillow-10.4.0-cp312-cp312-manylinux_2_28_x86_64.whl", hash = "sha256:86dcb5a1eb778d8b25659d5e4341269e8590ad6b4e8b44d9f4b07f8d136c414a", size = 4539484 },
    { url = "https://files.pythonhosted.org/packages/40/54/90de3e4256b1207300fb2b1d7168dd912a2fb4b2401e439ba23c2b2cabde/pillow-10.4.0-cp312-cp312-musllinux_1_2_aarch64.whl", hash = "sha256:780c072c2e11c9b2c7ca37f9a2ee8ba66f44367ac3e5c7832afcfe5104fd6d1b", size = 4477375 },
    { url = "https://files.pythonhosted.org/packages/13/24/1bfba52f44193860918ff7c93d03d95e3f8748ca1de3ceaf11157a14cf16/pillow-10.4.0-cp312-cp312-musllinux_1_2_x86_64.whl", hash = "sha256:37fb69d905be665f68f28a8bba3c6d3223c8efe1edf14cc4cfa06c241f8c81d9", size = 4608773 },
    { url = "https://files.pythonhosted.org/packages/55/04/5e6de6e6120451ec0c24516c41dbaf80cce1b6451f96561235ef2429da2e/pillow-10.4.0-cp312-cp312-win32.whl", hash = "sha256:7dfecdbad5c301d7b5bde160150b4db4c659cee2b69589705b6f8a0c509d9f42", size = 2235690 },
    { url = "https://files.pythonhosted.org/packages/74/0a/d4ce3c44bca8635bd29a2eab5aa181b654a734a29b263ca8efe013beea98/pillow-10.4.0-cp312-cp312-win_amd64.whl", hash = "sha256:1d846aea995ad352d4bdcc847535bd56e0fd88d36829d2c90be880ef1ee4668a", size = 2554951 },
    { url = "https://files.pythonhosted.org/packages/b5/ca/184349ee40f2e92439be9b3502ae6cfc43ac4b50bc4fc6b3de7957563894/pillow-10.4.0-cp312-cp312-win_arm64.whl", hash = "sha256:e553cad5179a66ba15bb18b353a19020e73a7921296a7979c4a2b7f6a5cd57f9", size = 2243427 },
    { url = "https://files.pythonhosted.org/packages/c3/00/706cebe7c2c12a6318aabe5d354836f54adff7156fd9e1bd6c89f4ba0e98/pillow-10.4.0-cp313-cp313-macosx_10_13_x86_64.whl", hash = "sha256:8bc1a764ed8c957a2e9cacf97c8b2b053b70307cf2996aafd70e91a082e70df3", size = 3525685 },
    { url = "https://files.pythonhosted.org/packages/cf/76/f658cbfa49405e5ecbfb9ba42d07074ad9792031267e782d409fd8fe7c69/pillow-10.4.0-cp313-cp313-macosx_11_0_arm64.whl", hash = "sha256:6209bb41dc692ddfee4942517c19ee81b86c864b626dbfca272ec0f7cff5d9fb", size = 3374883 },
    { url = "https://files.pythonhosted.org/packages/46/2b/99c28c4379a85e65378211971c0b430d9c7234b1ec4d59b2668f6299e011/pillow-10.4.0-cp313-cp313-manylinux_2_17_aarch64.manylinux2014_aarch64.whl", hash = "sha256:bee197b30783295d2eb680b311af15a20a8b24024a19c3a26431ff83eb8d1f70", size = 4339837 },
    { url = "https://files.pythonhosted.org/packages/f1/74/b1ec314f624c0c43711fdf0d8076f82d9d802afd58f1d62c2a86878e8615/pillow-10.4.0-cp313-cp313-manylinux_2_17_x86_64.manylinux2014_x86_64.whl", hash = "sha256:1ef61f5dd14c300786318482456481463b9d6b91ebe5ef12f405afbba77ed0be", size = 4455562 },
    { url = "https://files.pythonhosted.org/packages/4a/2a/4b04157cb7b9c74372fa867096a1607e6fedad93a44deeff553ccd307868/pillow-10.4.0-cp313-cp313-manylinux_2_28_aarch64.whl", hash = "sha256:297e388da6e248c98bc4a02e018966af0c5f92dfacf5a5ca22fa01cb3179bca0", size = 4366761 },
    { url = "https://files.pythonhosted.org/packages/ac/7b/8f1d815c1a6a268fe90481232c98dd0e5fa8c75e341a75f060037bd5ceae/pillow-10.4.0-cp313-cp313-manylinux_2_28_x86_64.whl", hash = "sha256:e4db64794ccdf6cb83a59d73405f63adbe2a1887012e308828596100a0b2f6cc", size = 4536767 },
    { url = "https://files.pythonhosted.org/packages/e5/77/05fa64d1f45d12c22c314e7b97398ffb28ef2813a485465017b7978b3ce7/pillow-10.4.0-cp313-cp313-musllinux_1_2_aarch64.whl", hash = "sha256:bd2880a07482090a3bcb01f4265f1936a903d70bc740bfcb1fd4e8a2ffe5cf5a", size = 4477989 },
    { url = "https://files.pythonhosted.org/packages/12/63/b0397cfc2caae05c3fb2f4ed1b4fc4fc878f0243510a7a6034ca59726494/pillow-10.4.0-cp313-cp313-musllinux_1_2_x86_64.whl", hash = "sha256:4b35b21b819ac1dbd1233317adeecd63495f6babf21b7b2512d244ff6c6ce309", size = 4610255 },
    { url = "https://files.pythonhosted.org/packages/7b/f9/cfaa5082ca9bc4a6de66ffe1c12c2d90bf09c309a5f52b27759a596900e7/pillow-10.4.0-cp313-cp313-win32.whl", hash = "sha256:551d3fd6e9dc15e4c1eb6fc4ba2b39c0c7933fa113b220057a34f4bb3268a060", size = 2235603 },
    { url = "https://files.pythonhosted.org/packages/01/6a/30ff0eef6e0c0e71e55ded56a38d4859bf9d3634a94a88743897b5f96936/pillow-10.4.0-cp313-cp313-win_amd64.whl", hash = "sha256:030abdbe43ee02e0de642aee345efa443740aa4d828bfe8e2eb11922ea6a21ea", size = 2554972 },
    { url = "https://files.pythonhosted.org/packages/48/2c/2e0a52890f269435eee38b21c8218e102c621fe8d8df8b9dd06fabf879ba/pillow-10.4.0-cp313-cp313-win_arm64.whl", hash = "sha256:5b001114dd152cfd6b23befeb28d7aee43553e2402c9f159807bf55f33af8a8d", size = 2243375 },
    { url = "https://files.pythonhosted.org/packages/38/30/095d4f55f3a053392f75e2eae45eba3228452783bab3d9a920b951ac495c/pillow-10.4.0-pp310-pypy310_pp73-macosx_10_15_x86_64.whl", hash = "sha256:5b4815f2e65b30f5fbae9dfffa8636d992d49705723fe86a3661806e069352d4", size = 3493889 },
    { url = "https://files.pythonhosted.org/packages/f3/e8/4ff79788803a5fcd5dc35efdc9386af153569853767bff74540725b45863/pillow-10.4.0-pp310-pypy310_pp73-macosx_11_0_arm64.whl", hash = "sha256:8f0aef4ef59694b12cadee839e2ba6afeab89c0f39a3adc02ed51d109117b8da", size = 3346160 },
    { url = "https://files.pythonhosted.org/packages/d7/ac/4184edd511b14f760c73f5bb8a5d6fd85c591c8aff7c2229677a355c4179/pillow-10.4.0-pp310-pypy310_pp73-manylinux_2_17_aarch64.manylinux2014_aarch64.whl", hash = "sha256:9f4727572e2918acaa9077c919cbbeb73bd2b3ebcfe033b72f858fc9fbef0026", size = 3435020 },
    { url = "https://files.pythonhosted.org/packages/da/21/1749cd09160149c0a246a81d646e05f35041619ce76f6493d6a96e8d1103/pillow-10.4.0-pp310-pypy310_pp73-manylinux_2_17_x86_64.manylinux2014_x86_64.whl", hash = "sha256:ff25afb18123cea58a591ea0244b92eb1e61a1fd497bf6d6384f09bc3262ec3e", size = 3490539 },
    { url = "https://files.pythonhosted.org/packages/b6/f5/f71fe1888b96083b3f6dfa0709101f61fc9e972c0c8d04e9d93ccef2a045/pillow-10.4.0-pp310-pypy310_pp73-manylinux_2_28_aarch64.whl", hash = "sha256:dc3e2db6ba09ffd7d02ae9141cfa0ae23393ee7687248d46a7507b75d610f4f5", size = 3476125 },
    { url = "https://files.pythonhosted.org/packages/96/b9/c0362c54290a31866c3526848583a2f45a535aa9d725fd31e25d318c805f/pillow-10.4.0-pp310-pypy310_pp73-manylinux_2_28_x86_64.whl", hash = "sha256:02a2be69f9c9b8c1e97cf2713e789d4e398c751ecfd9967c18d0ce304efbf885", size = 3579373 },
    { url = "https://files.pythonhosted.org/packages/52/3b/ce7a01026a7cf46e5452afa86f97a5e88ca97f562cafa76570178ab56d8d/pillow-10.4.0-pp310-pypy310_pp73-win_amd64.whl", hash = "sha256:0755ffd4a0c6f267cccbae2e9903d95477ca2f77c4fcf3a3a09570001856c8a5", size = 2554661 },
]

[[package]]
name = "platformdirs"
version = "4.3.6"
source = { registry = "https://pypi.org/simple" }
sdist = { url = "https://files.pythonhosted.org/packages/13/fc/128cc9cb8f03208bdbf93d3aa862e16d376844a14f9a0ce5cf4507372de4/platformdirs-4.3.6.tar.gz", hash = "sha256:357fb2acbc885b0419afd3ce3ed34564c13c9b95c89360cd9563f73aa5e2b907", size = 21302 }
wheels = [
    { url = "https://files.pythonhosted.org/packages/3c/a6/bc1012356d8ece4d66dd75c4b9fc6c1f6650ddd5991e421177d9f8f671be/platformdirs-4.3.6-py3-none-any.whl", hash = "sha256:73e575e1408ab8103900836b97580d5307456908a03e92031bab39e4554cc3fb", size = 18439 },
]

[[package]]
name = "pluggy"
version = "1.5.0"
source = { registry = "https://pypi.org/simple" }
sdist = { url = "https://files.pythonhosted.org/packages/96/2d/02d4312c973c6050a18b314a5ad0b3210edb65a906f868e31c111dede4a6/pluggy-1.5.0.tar.gz", hash = "sha256:2cffa88e94fdc978c4c574f15f9e59b7f4201d439195c3715ca9e2486f1d0cf1", size = 67955 }
wheels = [
    { url = "https://files.pythonhosted.org/packages/88/5f/e351af9a41f866ac3f1fac4ca0613908d9a41741cfcf2228f4ad853b697d/pluggy-1.5.0-py3-none-any.whl", hash = "sha256:44e1ad92c8ca002de6377e165f3e0f1be63266ab4d554740532335b9d75ea669", size = 20556 },
]

[[package]]
name = "psycopg2-binary"
version = "2.9.9"
source = { registry = "https://pypi.org/simple" }
sdist = { url = "https://files.pythonhosted.org/packages/fc/07/e720e53bfab016ebcc34241695ccc06a9e3d91ba19b40ca81317afbdc440/psycopg2-binary-2.9.9.tar.gz", hash = "sha256:7f01846810177d829c7692f1f5ada8096762d9172af1b1a28d4ab5b77c923c1c", size = 384973 }
wheels = [
    { url = "https://files.pythonhosted.org/packages/0a/7c/6aaf8c3cb05d86d2c3f407b95bac0c71a43f2718e38c1091972aacb5e1b2/psycopg2_binary-2.9.9-cp310-cp310-macosx_10_9_x86_64.whl", hash = "sha256:c2470da5418b76232f02a2fcd2229537bb2d5a7096674ce61859c3229f2eb202", size = 2822503 },
    { url = "https://files.pythonhosted.org/packages/72/3d/acab427845198794aafd963dd073ee35810e2c52606e8a28c12db39821fb/psycopg2_binary-2.9.9-cp310-cp310-macosx_11_0_arm64.whl", hash = "sha256:c6af2a6d4b7ee9615cbb162b0738f6e1fd1f5c3eda7e5da17861eacf4c717ea7", size = 2552645 },
    { url = "https://files.pythonhosted.org/packages/ed/be/6c787962d706e55a528ef1693dd7251de657ae60e4d9d767ed61e8e2975c/psycopg2_binary-2.9.9-cp310-cp310-manylinux_2_17_aarch64.manylinux2014_aarch64.whl", hash = "sha256:75723c3c0fbbf34350b46a3199eb50638ab22a0228f93fb472ef4d9becc2382b", size = 2850980 },
    { url = "https://files.pythonhosted.org/packages/83/50/a054076c6358753661cd1da59f4dabc03e83d51690371f3fd1edb9e2cf72/psycopg2_binary-2.9.9-cp310-cp310-manylinux_2_17_i686.manylinux2014_i686.whl", hash = "sha256:83791a65b51ad6ee6cf0845634859d69a038ea9b03d7b26e703f94c7e93dbcf9", size = 3080543 },
    { url = "https://files.pythonhosted.org/packages/9c/02/826dc5cdfc9515423ec912ba00cc2e4eb09f69e0339b177c9c742f2a09a2/psycopg2_binary-2.9.9-cp310-cp310-manylinux_2_17_ppc64le.manylinux2014_ppc64le.whl", hash = "sha256:0ef4854e82c09e84cc63084a9e4ccd6d9b154f1dbdd283efb92ecd0b5e2b8c84", size = 3264316 },
    { url = "https://files.pythonhosted.org/packages/bc/0d/486e3fa27f39a00168abfcf14a3d8444f437f4b755cc34316da1124f293d/psycopg2_binary-2.9.9-cp310-cp310-manylinux_2_17_x86_64.manylinux2014_x86_64.whl", hash = "sha256:ed1184ab8f113e8d660ce49a56390ca181f2981066acc27cf637d5c1e10ce46e", size = 3019508 },
    { url = "https://files.pythonhosted.org/packages/41/af/bce37630c525d2b9cf93f930110fc98616d6aca308d59b833b83b3a38176/psycopg2_binary-2.9.9-cp310-cp310-musllinux_1_1_aarch64.whl", hash = "sha256:d2997c458c690ec2bc6b0b7ecbafd02b029b7b4283078d3b32a852a7ce3ddd98", size = 2355821 },
    { url = "https://files.pythonhosted.org/packages/3b/76/e46dae1b2273814ef80231f86d59cadf94ec36fd757045ed713c5b75cde7/psycopg2_binary-2.9.9-cp310-cp310-musllinux_1_1_i686.whl", hash = "sha256:b58b4710c7f4161b5e9dcbe73bb7c62d65670a87df7bcce9e1faaad43e715245", size = 2534855 },
    { url = "https://files.pythonhosted.org/packages/0e/6d/e97245eabff29d7c2de5fc1fc17cf7ef427beee93d20a5ae114c6e6718bd/psycopg2_binary-2.9.9-cp310-cp310-musllinux_1_1_ppc64le.whl", hash = "sha256:0c009475ee389757e6e34611d75f6e4f05f0cf5ebb76c6037508318e1a1e0d7e", size = 2486614 },
    { url = "https://files.pythonhosted.org/packages/70/a7/2cd2c9d5e23b556c11e3b7da41895808d9b056f8f34f50de4375a35b4951/psycopg2_binary-2.9.9-cp310-cp310-musllinux_1_1_x86_64.whl", hash = "sha256:8dbf6d1bc73f1d04ec1734bae3b4fb0ee3cb2a493d35ede9badbeb901fb40f6f", size = 2454928 },
    { url = "https://files.pythonhosted.org/packages/63/41/815d19767e2adb1a585213b801c954f46102f305c352c4a4f96287342d44/psycopg2_binary-2.9.9-cp310-cp310-win32.whl", hash = "sha256:3f78fd71c4f43a13d342be74ebbc0666fe1f555b8837eb113cb7416856c79682", size = 1025249 },
    { url = "https://files.pythonhosted.org/packages/5e/4c/9233e0e206634a5387f3ab40f334a5325fb8bef2ca4e12ee7dbdeaf96afc/psycopg2_binary-2.9.9-cp310-cp310-win_amd64.whl", hash = "sha256:876801744b0dee379e4e3c38b76fc89f88834bb15bf92ee07d94acd06ec890a0", size = 1163645 },
    { url = "https://files.pythonhosted.org/packages/a5/ac/702d300f3df169b9d0cbef0340d9f34a78bc18dc2dbafbcb39ff0f165cf8/psycopg2_binary-2.9.9-cp311-cp311-macosx_10_9_x86_64.whl", hash = "sha256:ee825e70b1a209475622f7f7b776785bd68f34af6e7a46e2e42f27b659b5bc26", size = 2822581 },
    { url = "https://files.pythonhosted.org/packages/7a/1f/a6cf0cdf944253f7c45d90fbc876cc8bed5cc9942349306245715c0d88d6/psycopg2_binary-2.9.9-cp311-cp311-macosx_11_0_arm64.whl", hash = "sha256:1ea665f8ce695bcc37a90ee52de7a7980be5161375d42a0b6c6abedbf0d81f0f", size = 2552633 },
    { url = "https://files.pythonhosted.org/packages/81/0b/3adf561107c865928455891156d1dde5325253f7f4316fe56cd2c3f73570/psycopg2_binary-2.9.9-cp311-cp311-manylinux_2_17_aarch64.manylinux2014_aarch64.whl", hash = "sha256:143072318f793f53819048fdfe30c321890af0c3ec7cb1dfc9cc87aa88241de2", size = 2851075 },
    { url = "https://files.pythonhosted.org/packages/f7/98/c2fedcbf0a9607519a010dcf88571138b2251062dbde3610cdba5ba1eee1/psycopg2_binary-2.9.9-cp311-cp311-manylinux_2_17_i686.manylinux2014_i686.whl", hash = "sha256:c332c8d69fb64979ebf76613c66b985414927a40f8defa16cf1bc028b7b0a7b0", size = 3080509 },
    { url = "https://files.pythonhosted.org/packages/c2/05/81e8bc7fca95574c9323e487d9ce1b58a4cfcc17f89b8fe843af46361211/psycopg2_binary-2.9.9-cp311-cp311-manylinux_2_17_ppc64le.manylinux2014_ppc64le.whl", hash = "sha256:f7fc5a5acafb7d6ccca13bfa8c90f8c51f13d8fb87d95656d3950f0158d3ce53", size = 3264303 },
    { url = "https://files.pythonhosted.org/packages/ce/85/62825cabc6aad53104b7b6d12eb2ad74737d268630032d07b74d4444cb72/psycopg2_binary-2.9.9-cp311-cp311-manylinux_2_17_x86_64.manylinux2014_x86_64.whl", hash = "sha256:977646e05232579d2e7b9c59e21dbe5261f403a88417f6a6512e70d3f8a046be", size = 3019515 },
    { url = "https://files.pythonhosted.org/packages/e9/b0/9ca2b8e01a0912c9a14234fd5df7a241a1e44778c5797bf4b8eaa8dc3d3a/psycopg2_binary-2.9.9-cp311-cp311-musllinux_1_1_aarch64.whl", hash = "sha256:b6356793b84728d9d50ead16ab43c187673831e9d4019013f1402c41b1db9b27", size = 2355892 },
    { url = "https://files.pythonhosted.org/packages/73/17/ba28bb0022db5e2015a82d2df1c4b0d419c37fa07a588b3aff3adc4939f6/psycopg2_binary-2.9.9-cp311-cp311-musllinux_1_1_i686.whl", hash = "sha256:bc7bb56d04601d443f24094e9e31ae6deec9ccb23581f75343feebaf30423359", size = 2534903 },
    { url = "https://files.pythonhosted.org/packages/3b/92/b463556409cdc12791cd8b1dae0072bf8efe817ef68b7ea3d9cf7d0e5656/psycopg2_binary-2.9.9-cp311-cp311-musllinux_1_1_ppc64le.whl", hash = "sha256:77853062a2c45be16fd6b8d6de2a99278ee1d985a7bd8b103e97e41c034006d2", size = 2486597 },
    { url = "https://files.pythonhosted.org/packages/92/57/96576e07132d7f7a1ac1df939575e6fdd8951aea337ee152b586bb51a971/psycopg2_binary-2.9.9-cp311-cp311-musllinux_1_1_x86_64.whl", hash = "sha256:78151aa3ec21dccd5cdef6c74c3e73386dcdfaf19bced944169697d7ac7482fc", size = 2454908 },
    { url = "https://files.pythonhosted.org/packages/7c/ae/cedd56e1f4a2b0e37213283caf3733a875c4c76f3372241e19c0d2a87355/psycopg2_binary-2.9.9-cp311-cp311-win32.whl", hash = "sha256:dc4926288b2a3e9fd7b50dc6a1909a13bbdadfc67d93f3374d984e56f885579d", size = 1024240 },
    { url = "https://files.pythonhosted.org/packages/25/1f/7ae31759142999a8d06b3e250c1346c4abcdcada8fa884376775dc1de686/psycopg2_binary-2.9.9-cp311-cp311-win_amd64.whl", hash = "sha256:b76bedd166805480ab069612119ea636f5ab8f8771e640ae103e05a4aae3e417", size = 1163655 },
    { url = "https://files.pythonhosted.org/packages/a7/d0/5f2db14e7b53552276ab613399a83f83f85b173a862d3f20580bc7231139/psycopg2_binary-2.9.9-cp312-cp312-macosx_10_9_x86_64.whl", hash = "sha256:8532fd6e6e2dc57bcb3bc90b079c60de896d2128c5d9d6f24a63875a95a088cf", size = 2823784 },
    { url = "https://files.pythonhosted.org/packages/18/ca/da384fd47233e300e3e485c90e7aab5d7def896d1281239f75901faf87d4/psycopg2_binary-2.9.9-cp312-cp312-macosx_11_0_arm64.whl", hash = "sha256:b0605eaed3eb239e87df0d5e3c6489daae3f7388d455d0c0b4df899519c6a38d", size = 2553308 },
    { url = "https://files.pythonhosted.org/packages/50/66/fa53d2d3d92f6e1ef469d92afc6a4fe3f6e8a9a04b687aa28fb1f1d954ee/psycopg2_binary-2.9.9-cp312-cp312-manylinux_2_17_aarch64.manylinux2014_aarch64.whl", hash = "sha256:8f8544b092a29a6ddd72f3556a9fcf249ec412e10ad28be6a0c0d948924f2212", size = 2851283 },
    { url = "https://files.pythonhosted.org/packages/04/37/2429360ac5547378202db14eec0dde76edbe1f6627df5a43c7e164922859/psycopg2_binary-2.9.9-cp312-cp312-manylinux_2_17_i686.manylinux2014_i686.whl", hash = "sha256:2d423c8d8a3c82d08fe8af900ad5b613ce3632a1249fd6a223941d0735fce493", size = 3081839 },
    { url = "https://files.pythonhosted.org/packages/62/2a/c0530b59d7e0d09824bc2102ecdcec0456b8ca4d47c0caa82e86fce3ed4c/psycopg2_binary-2.9.9-cp312-cp312-manylinux_2_17_ppc64le.manylinux2014_ppc64le.whl", hash = "sha256:2e5afae772c00980525f6d6ecf7cbca55676296b580c0e6abb407f15f3706996", size = 3264488 },
    { url = "https://files.pythonhosted.org/packages/19/57/9f172b900795ea37246c78b5f52e00f4779984370855b3e161600156906d/psycopg2_binary-2.9.9-cp312-cp312-manylinux_2_17_x86_64.manylinux2014_x86_64.whl", hash = "sha256:6e6f98446430fdf41bd36d4faa6cb409f5140c1c2cf58ce0bbdaf16af7d3f119", size = 3020700 },
    { url = "https://files.pythonhosted.org/packages/94/68/1176fc14ea76861b7b8360be5176e87fb20d5091b137c76570eb4e237324/psycopg2_binary-2.9.9-cp312-cp312-musllinux_1_1_aarch64.whl", hash = "sha256:c77e3d1862452565875eb31bdb45ac62502feabbd53429fdc39a1cc341d681ba", size = 2355968 },
    { url = "https://files.pythonhosted.org/packages/70/bb/aec2646a705a09079d008ce88073401cd61fc9b04f92af3eb282caa3a2ec/psycopg2_binary-2.9.9-cp312-cp312-musllinux_1_1_i686.whl", hash = "sha256:cb16c65dcb648d0a43a2521f2f0a2300f40639f6f8c1ecbc662141e4e3e1ee07", size = 2536101 },
    { url = "https://files.pythonhosted.org/packages/14/33/12818c157e333cb9d9e6753d1b2463b6f60dbc1fade115f8e4dc5c52cac4/psycopg2_binary-2.9.9-cp312-cp312-musllinux_1_1_ppc64le.whl", hash = "sha256:911dda9c487075abd54e644ccdf5e5c16773470a6a5d3826fda76699410066fb", size = 2487064 },
    { url = "https://files.pythonhosted.org/packages/56/a2/7851c68fe8768f3c9c246198b6356ee3e4a8a7f6820cc798443faada3400/psycopg2_binary-2.9.9-cp312-cp312-musllinux_1_1_x86_64.whl", hash = "sha256:57fede879f08d23c85140a360c6a77709113efd1c993923c59fde17aa27599fe", size = 2456257 },
    { url = "https://files.pythonhosted.org/packages/6f/ee/3ba07c6dc7c3294e717e94720da1597aedc82a10b1b180203ce183d4631a/psycopg2_binary-2.9.9-cp312-cp312-win32.whl", hash = "sha256:64cf30263844fa208851ebb13b0732ce674d8ec6a0c86a4e160495d299ba3c93", size = 1024709 },
    { url = "https://files.pythonhosted.org/packages/7b/08/9c66c269b0d417a0af9fb969535f0371b8c538633535a7a6a5ca3f9231e2/psycopg2_binary-2.9.9-cp312-cp312-win_amd64.whl", hash = "sha256:81ff62668af011f9a48787564ab7eded4e9fb17a4a6a74af5ffa6a457400d2ab", size = 1163864 },
]

[[package]]
name = "pycparser"
version = "2.22"
source = { registry = "https://pypi.org/simple" }
sdist = { url = "https://files.pythonhosted.org/packages/1d/b2/31537cf4b1ca988837256c910a668b553fceb8f069bedc4b1c826024b52c/pycparser-2.22.tar.gz", hash = "sha256:491c8be9c040f5390f5bf44a5b07752bd07f56edf992381b05c701439eec10f6", size = 172736 }
wheels = [
    { url = "https://files.pythonhosted.org/packages/13/a3/a812df4e2dd5696d1f351d58b8fe16a405b234ad2886a0dab9183fb78109/pycparser-2.22-py3-none-any.whl", hash = "sha256:c3702b6d3dd8c7abc1afa565d7e63d53a1d0bd86cdc24edd75470f4de499cfcc", size = 117552 },
]

[[package]]
name = "pydantic"
version = "2.10.1"
source = { registry = "https://pypi.org/simple" }
dependencies = [
    { name = "annotated-types" },
    { name = "pydantic-core" },
    { name = "typing-extensions" },
]
sdist = { url = "https://files.pythonhosted.org/packages/c4/bd/7fc610993f616d2398958d0028d15eaf53bde5f80cb2edb7aa4f1feaf3a7/pydantic-2.10.1.tar.gz", hash = "sha256:a4daca2dc0aa429555e0656d6bf94873a7dc5f54ee42b1f5873d666fb3f35560", size = 783717 }
wheels = [
    { url = "https://files.pythonhosted.org/packages/e0/fc/fda48d347bd50a788dd2a0f318a52160f911b86fc2d8b4c86f4d7c9bceea/pydantic-2.10.1-py3-none-any.whl", hash = "sha256:a8d20db84de64cf4a7d59e899c2caf0fe9d660c7cfc482528e7020d7dd189a7e", size = 455329 },
]

[[package]]
name = "pydantic-core"
version = "2.27.1"
source = { registry = "https://pypi.org/simple" }
dependencies = [
    { name = "typing-extensions" },
]
sdist = { url = "https://files.pythonhosted.org/packages/a6/9f/7de1f19b6aea45aeb441838782d68352e71bfa98ee6fa048d5041991b33e/pydantic_core-2.27.1.tar.gz", hash = "sha256:62a763352879b84aa31058fc931884055fd75089cccbd9d58bb6afd01141b235", size = 412785 }
wheels = [
    { url = "https://files.pythonhosted.org/packages/6e/ce/60fd96895c09738648c83f3f00f595c807cb6735c70d3306b548cc96dd49/pydantic_core-2.27.1-cp310-cp310-macosx_10_12_x86_64.whl", hash = "sha256:71a5e35c75c021aaf400ac048dacc855f000bdfed91614b4a726f7432f1f3d6a", size = 1897984 },
    { url = "https://files.pythonhosted.org/packages/fd/b9/84623d6b6be98cc209b06687d9bca5a7b966ffed008d15225dd0d20cce2e/pydantic_core-2.27.1-cp310-cp310-macosx_11_0_arm64.whl", hash = "sha256:f82d068a2d6ecfc6e054726080af69a6764a10015467d7d7b9f66d6ed5afa23b", size = 1807491 },
    { url = "https://files.pythonhosted.org/packages/01/72/59a70165eabbc93b1111d42df9ca016a4aa109409db04304829377947028/pydantic_core-2.27.1-cp310-cp310-manylinux_2_17_aarch64.manylinux2014_aarch64.whl", hash = "sha256:121ceb0e822f79163dd4699e4c54f5ad38b157084d97b34de8b232bcaad70278", size = 1831953 },
    { url = "https://files.pythonhosted.org/packages/7c/0c/24841136476adafd26f94b45bb718a78cb0500bd7b4f8d667b67c29d7b0d/pydantic_core-2.27.1-cp310-cp310-manylinux_2_17_armv7l.manylinux2014_armv7l.whl", hash = "sha256:4603137322c18eaf2e06a4495f426aa8d8388940f3c457e7548145011bb68e05", size = 1856071 },
    { url = "https://files.pythonhosted.org/packages/53/5e/c32957a09cceb2af10d7642df45d1e3dbd8596061f700eac93b801de53c0/pydantic_core-2.27.1-cp310-cp310-manylinux_2_17_ppc64le.manylinux2014_ppc64le.whl", hash = "sha256:a33cd6ad9017bbeaa9ed78a2e0752c5e250eafb9534f308e7a5f7849b0b1bfb4", size = 2038439 },
    { url = "https://files.pythonhosted.org/packages/e4/8f/979ab3eccd118b638cd6d8f980fea8794f45018255a36044dea40fe579d4/pydantic_core-2.27.1-cp310-cp310-manylinux_2_17_s390x.manylinux2014_s390x.whl", hash = "sha256:15cc53a3179ba0fcefe1e3ae50beb2784dede4003ad2dfd24f81bba4b23a454f", size = 2787416 },
    { url = "https://files.pythonhosted.org/packages/02/1d/00f2e4626565b3b6d3690dab4d4fe1a26edd6a20e53749eb21ca892ef2df/pydantic_core-2.27.1-cp310-cp310-manylinux_2_17_x86_64.manylinux2014_x86_64.whl", hash = "sha256:45d9c5eb9273aa50999ad6adc6be5e0ecea7e09dbd0d31bd0c65a55a2592ca08", size = 2134548 },
    { url = "https://files.pythonhosted.org/packages/9d/46/3112621204128b90898adc2e721a3cd6cf5626504178d6f32c33b5a43b79/pydantic_core-2.27.1-cp310-cp310-manylinux_2_5_i686.manylinux1_i686.whl", hash = "sha256:8bf7b66ce12a2ac52d16f776b31d16d91033150266eb796967a7e4621707e4f6", size = 1989882 },
    { url = "https://files.pythonhosted.org/packages/49/ec/557dd4ff5287ffffdf16a31d08d723de6762bb1b691879dc4423392309bc/pydantic_core-2.27.1-cp310-cp310-musllinux_1_1_aarch64.whl", hash = "sha256:655d7dd86f26cb15ce8a431036f66ce0318648f8853d709b4167786ec2fa4807", size = 1995829 },
    { url = "https://files.pythonhosted.org/packages/6e/b2/610dbeb74d8d43921a7234555e4c091cb050a2bdb8cfea86d07791ce01c5/pydantic_core-2.27.1-cp310-cp310-musllinux_1_1_armv7l.whl", hash = "sha256:5556470f1a2157031e676f776c2bc20acd34c1990ca5f7e56f1ebf938b9ab57c", size = 2091257 },
    { url = "https://files.pythonhosted.org/packages/8c/7f/4bf8e9d26a9118521c80b229291fa9558a07cdd9a968ec2d5c1026f14fbc/pydantic_core-2.27.1-cp310-cp310-musllinux_1_1_x86_64.whl", hash = "sha256:f69ed81ab24d5a3bd93861c8c4436f54afdf8e8cc421562b0c7504cf3be58206", size = 2143894 },
    { url = "https://files.pythonhosted.org/packages/1f/1c/875ac7139c958f4390f23656fe696d1acc8edf45fb81e4831960f12cd6e4/pydantic_core-2.27.1-cp310-none-win32.whl", hash = "sha256:f5a823165e6d04ccea61a9f0576f345f8ce40ed533013580e087bd4d7442b52c", size = 1816081 },
    { url = "https://files.pythonhosted.org/packages/d7/41/55a117acaeda25ceae51030b518032934f251b1dac3704a53781383e3491/pydantic_core-2.27.1-cp310-none-win_amd64.whl", hash = "sha256:57866a76e0b3823e0b56692d1a0bf722bffb324839bb5b7226a7dbd6c9a40b17", size = 1981109 },
    { url = "https://files.pythonhosted.org/packages/27/39/46fe47f2ad4746b478ba89c561cafe4428e02b3573df882334bd2964f9cb/pydantic_core-2.27.1-cp311-cp311-macosx_10_12_x86_64.whl", hash = "sha256:ac3b20653bdbe160febbea8aa6c079d3df19310d50ac314911ed8cc4eb7f8cb8", size = 1895553 },
    { url = "https://files.pythonhosted.org/packages/1c/00/0804e84a78b7fdb394fff4c4f429815a10e5e0993e6ae0e0b27dd20379ee/pydantic_core-2.27.1-cp311-cp311-macosx_11_0_arm64.whl", hash = "sha256:a5a8e19d7c707c4cadb8c18f5f60c843052ae83c20fa7d44f41594c644a1d330", size = 1807220 },
    { url = "https://files.pythonhosted.org/packages/01/de/df51b3bac9820d38371f5a261020f505025df732ce566c2a2e7970b84c8c/pydantic_core-2.27.1-cp311-cp311-manylinux_2_17_aarch64.manylinux2014_aarch64.whl", hash = "sha256:7f7059ca8d64fea7f238994c97d91f75965216bcbe5f695bb44f354893f11d52", size = 1829727 },
    { url = "https://files.pythonhosted.org/packages/5f/d9/c01d19da8f9e9fbdb2bf99f8358d145a312590374d0dc9dd8dbe484a9cde/pydantic_core-2.27.1-cp311-cp311-manylinux_2_17_armv7l.manylinux2014_armv7l.whl", hash = "sha256:bed0f8a0eeea9fb72937ba118f9db0cb7e90773462af7962d382445f3005e5a4", size = 1854282 },
    { url = "https://files.pythonhosted.org/packages/5f/84/7db66eb12a0dc88c006abd6f3cbbf4232d26adfd827a28638c540d8f871d/pydantic_core-2.27.1-cp311-cp311-manylinux_2_17_ppc64le.manylinux2014_ppc64le.whl", hash = "sha256:a3cb37038123447cf0f3ea4c74751f6a9d7afef0eb71aa07bf5f652b5e6a132c", size = 2037437 },
    { url = "https://files.pythonhosted.org/packages/34/ac/a2537958db8299fbabed81167d58cc1506049dba4163433524e06a7d9f4c/pydantic_core-2.27.1-cp311-cp311-manylinux_2_17_s390x.manylinux2014_s390x.whl", hash = "sha256:84286494f6c5d05243456e04223d5a9417d7f443c3b76065e75001beb26f88de", size = 2780899 },
    { url = "https://files.pythonhosted.org/packages/4a/c1/3e38cd777ef832c4fdce11d204592e135ddeedb6c6f525478a53d1c7d3e5/pydantic_core-2.27.1-cp311-cp311-manylinux_2_17_x86_64.manylinux2014_x86_64.whl", hash = "sha256:acc07b2cfc5b835444b44a9956846b578d27beeacd4b52e45489e93276241025", size = 2135022 },
    { url = "https://files.pythonhosted.org/packages/7a/69/b9952829f80fd555fe04340539d90e000a146f2a003d3fcd1e7077c06c71/pydantic_core-2.27.1-cp311-cp311-manylinux_2_5_i686.manylinux1_i686.whl", hash = "sha256:4fefee876e07a6e9aad7a8c8c9f85b0cdbe7df52b8a9552307b09050f7512c7e", size = 1987969 },
    { url = "https://files.pythonhosted.org/packages/05/72/257b5824d7988af43460c4e22b63932ed651fe98804cc2793068de7ec554/pydantic_core-2.27.1-cp311-cp311-musllinux_1_1_aarch64.whl", hash = "sha256:258c57abf1188926c774a4c94dd29237e77eda19462e5bb901d88adcab6af919", size = 1994625 },
    { url = "https://files.pythonhosted.org/packages/73/c3/78ed6b7f3278a36589bcdd01243189ade7fc9b26852844938b4d7693895b/pydantic_core-2.27.1-cp311-cp311-musllinux_1_1_armv7l.whl", hash = "sha256:35c14ac45fcfdf7167ca76cc80b2001205a8d5d16d80524e13508371fb8cdd9c", size = 2090089 },
    { url = "https://files.pythonhosted.org/packages/8d/c8/b4139b2f78579960353c4cd987e035108c93a78371bb19ba0dc1ac3b3220/pydantic_core-2.27.1-cp311-cp311-musllinux_1_1_x86_64.whl", hash = "sha256:d1b26e1dff225c31897696cab7d4f0a315d4c0d9e8666dbffdb28216f3b17fdc", size = 2142496 },
    { url = "https://files.pythonhosted.org/packages/3e/f8/171a03e97eb36c0b51981efe0f78460554a1d8311773d3d30e20c005164e/pydantic_core-2.27.1-cp311-none-win32.whl", hash = "sha256:2cdf7d86886bc6982354862204ae3b2f7f96f21a3eb0ba5ca0ac42c7b38598b9", size = 1811758 },
    { url = "https://files.pythonhosted.org/packages/6a/fe/4e0e63c418c1c76e33974a05266e5633e879d4061f9533b1706a86f77d5b/pydantic_core-2.27.1-cp311-none-win_amd64.whl", hash = "sha256:3af385b0cee8df3746c3f406f38bcbfdc9041b5c2d5ce3e5fc6637256e60bbc5", size = 1980864 },
    { url = "https://files.pythonhosted.org/packages/50/fc/93f7238a514c155a8ec02fc7ac6376177d449848115e4519b853820436c5/pydantic_core-2.27.1-cp311-none-win_arm64.whl", hash = "sha256:81f2ec23ddc1b476ff96563f2e8d723830b06dceae348ce02914a37cb4e74b89", size = 1864327 },
    { url = "https://files.pythonhosted.org/packages/be/51/2e9b3788feb2aebff2aa9dfbf060ec739b38c05c46847601134cc1fed2ea/pydantic_core-2.27.1-cp312-cp312-macosx_10_12_x86_64.whl", hash = "sha256:9cbd94fc661d2bab2bc702cddd2d3370bbdcc4cd0f8f57488a81bcce90c7a54f", size = 1895239 },
    { url = "https://files.pythonhosted.org/packages/7b/9e/f8063952e4a7d0127f5d1181addef9377505dcce3be224263b25c4f0bfd9/pydantic_core-2.27.1-cp312-cp312-macosx_11_0_arm64.whl", hash = "sha256:5f8c4718cd44ec1580e180cb739713ecda2bdee1341084c1467802a417fe0f02", size = 1805070 },
    { url = "https://files.pythonhosted.org/packages/2c/9d/e1d6c4561d262b52e41b17a7ef8301e2ba80b61e32e94520271029feb5d8/pydantic_core-2.27.1-cp312-cp312-manylinux_2_17_aarch64.manylinux2014_aarch64.whl", hash = "sha256:15aae984e46de8d376df515f00450d1522077254ef6b7ce189b38ecee7c9677c", size = 1828096 },
    { url = "https://files.pythonhosted.org/packages/be/65/80ff46de4266560baa4332ae3181fffc4488ea7d37282da1a62d10ab89a4/pydantic_core-2.27.1-cp312-cp312-manylinux_2_17_armv7l.manylinux2014_armv7l.whl", hash = "sha256:1ba5e3963344ff25fc8c40da90f44b0afca8cfd89d12964feb79ac1411a260ac", size = 1857708 },
    { url = "https://files.pythonhosted.org/packages/d5/ca/3370074ad758b04d9562b12ecdb088597f4d9d13893a48a583fb47682cdf/pydantic_core-2.27.1-cp312-cp312-manylinux_2_17_ppc64le.manylinux2014_ppc64le.whl", hash = "sha256:992cea5f4f3b29d6b4f7f1726ed8ee46c8331c6b4eed6db5b40134c6fe1768bb", size = 2037751 },
    { url = "https://files.pythonhosted.org/packages/b1/e2/4ab72d93367194317b99d051947c071aef6e3eb95f7553eaa4208ecf9ba4/pydantic_core-2.27.1-cp312-cp312-manylinux_2_17_s390x.manylinux2014_s390x.whl", hash = "sha256:0325336f348dbee6550d129b1627cb8f5351a9dc91aad141ffb96d4937bd9529", size = 2733863 },
    { url = "https://files.pythonhosted.org/packages/8a/c6/8ae0831bf77f356bb73127ce5a95fe115b10f820ea480abbd72d3cc7ccf3/pydantic_core-2.27.1-cp312-cp312-manylinux_2_17_x86_64.manylinux2014_x86_64.whl", hash = "sha256:7597c07fbd11515f654d6ece3d0e4e5093edc30a436c63142d9a4b8e22f19c35", size = 2161161 },
    { url = "https://files.pythonhosted.org/packages/f1/f4/b2fe73241da2429400fc27ddeaa43e35562f96cf5b67499b2de52b528cad/pydantic_core-2.27.1-cp312-cp312-manylinux_2_5_i686.manylinux1_i686.whl", hash = "sha256:3bbd5d8cc692616d5ef6fbbbd50dbec142c7e6ad9beb66b78a96e9c16729b089", size = 1993294 },
    { url = "https://files.pythonhosted.org/packages/77/29/4bb008823a7f4cc05828198153f9753b3bd4c104d93b8e0b1bfe4e187540/pydantic_core-2.27.1-cp312-cp312-musllinux_1_1_aarch64.whl", hash = "sha256:dc61505e73298a84a2f317255fcc72b710b72980f3a1f670447a21efc88f8381", size = 2001468 },
    { url = "https://files.pythonhosted.org/packages/f2/a9/0eaceeba41b9fad851a4107e0cf999a34ae8f0d0d1f829e2574f3d8897b0/pydantic_core-2.27.1-cp312-cp312-musllinux_1_1_armv7l.whl", hash = "sha256:e1f735dc43da318cad19b4173dd1ffce1d84aafd6c9b782b3abc04a0d5a6f5bb", size = 2091413 },
    { url = "https://files.pythonhosted.org/packages/d8/36/eb8697729725bc610fd73940f0d860d791dc2ad557faaefcbb3edbd2b349/pydantic_core-2.27.1-cp312-cp312-musllinux_1_1_x86_64.whl", hash = "sha256:f4e5658dbffe8843a0f12366a4c2d1c316dbe09bb4dfbdc9d2d9cd6031de8aae", size = 2154735 },
    { url = "https://files.pythonhosted.org/packages/52/e5/4f0fbd5c5995cc70d3afed1b5c754055bb67908f55b5cb8000f7112749bf/pydantic_core-2.27.1-cp312-none-win32.whl", hash = "sha256:672ebbe820bb37988c4d136eca2652ee114992d5d41c7e4858cdd90ea94ffe5c", size = 1833633 },
    { url = "https://files.pythonhosted.org/packages/ee/f2/c61486eee27cae5ac781305658779b4a6b45f9cc9d02c90cb21b940e82cc/pydantic_core-2.27.1-cp312-none-win_amd64.whl", hash = "sha256:66ff044fd0bb1768688aecbe28b6190f6e799349221fb0de0e6f4048eca14c16", size = 1986973 },
    { url = "https://files.pythonhosted.org/packages/df/a6/e3f12ff25f250b02f7c51be89a294689d175ac76e1096c32bf278f29ca1e/pydantic_core-2.27.1-cp312-none-win_arm64.whl", hash = "sha256:9a3b0793b1bbfd4146304e23d90045f2a9b5fd5823aa682665fbdaf2a6c28f3e", size = 1883215 },
    { url = "https://files.pythonhosted.org/packages/0f/d6/91cb99a3c59d7b072bded9959fbeab0a9613d5a4935773c0801f1764c156/pydantic_core-2.27.1-cp313-cp313-macosx_10_12_x86_64.whl", hash = "sha256:f216dbce0e60e4d03e0c4353c7023b202d95cbaeff12e5fd2e82ea0a66905073", size = 1895033 },
    { url = "https://files.pythonhosted.org/packages/07/42/d35033f81a28b27dedcade9e967e8a40981a765795c9ebae2045bcef05d3/pydantic_core-2.27.1-cp313-cp313-macosx_11_0_arm64.whl", hash = "sha256:a2e02889071850bbfd36b56fd6bc98945e23670773bc7a76657e90e6b6603c08", size = 1807542 },
    { url = "https://files.pythonhosted.org/packages/41/c2/491b59e222ec7e72236e512108ecad532c7f4391a14e971c963f624f7569/pydantic_core-2.27.1-cp313-cp313-manylinux_2_17_aarch64.manylinux2014_aarch64.whl", hash = "sha256:42b0e23f119b2b456d07ca91b307ae167cc3f6c846a7b169fca5326e32fdc6cf", size = 1827854 },
    { url = "https://files.pythonhosted.org/packages/e3/f3/363652651779113189cefdbbb619b7b07b7a67ebb6840325117cc8cc3460/pydantic_core-2.27.1-cp313-cp313-manylinux_2_17_armv7l.manylinux2014_armv7l.whl", hash = "sha256:764be71193f87d460a03f1f7385a82e226639732214b402f9aa61f0d025f0737", size = 1857389 },
    { url = "https://files.pythonhosted.org/packages/5f/97/be804aed6b479af5a945daec7538d8bf358d668bdadde4c7888a2506bdfb/pydantic_core-2.27.1-cp313-cp313-manylinux_2_17_ppc64le.manylinux2014_ppc64le.whl", hash = "sha256:1c00666a3bd2f84920a4e94434f5974d7bbc57e461318d6bb34ce9cdbbc1f6b2", size = 2037934 },
    { url = "https://files.pythonhosted.org/packages/42/01/295f0bd4abf58902917e342ddfe5f76cf66ffabfc57c2e23c7681a1a1197/pydantic_core-2.27.1-cp313-cp313-manylinux_2_17_s390x.manylinux2014_s390x.whl", hash = "sha256:3ccaa88b24eebc0f849ce0a4d09e8a408ec5a94afff395eb69baf868f5183107", size = 2735176 },
    { url = "https://files.pythonhosted.org/packages/9d/a0/cd8e9c940ead89cc37812a1a9f310fef59ba2f0b22b4e417d84ab09fa970/pydantic_core-2.27.1-cp313-cp313-manylinux_2_17_x86_64.manylinux2014_x86_64.whl", hash = "sha256:c65af9088ac534313e1963443d0ec360bb2b9cba6c2909478d22c2e363d98a51", size = 2160720 },
    { url = "https://files.pythonhosted.org/packages/73/ae/9d0980e286627e0aeca4c352a60bd760331622c12d576e5ea4441ac7e15e/pydantic_core-2.27.1-cp313-cp313-manylinux_2_5_i686.manylinux1_i686.whl", hash = "sha256:206b5cf6f0c513baffaeae7bd817717140770c74528f3e4c3e1cec7871ddd61a", size = 1992972 },
    { url = "https://files.pythonhosted.org/packages/bf/ba/ae4480bc0292d54b85cfb954e9d6bd226982949f8316338677d56541b85f/pydantic_core-2.27.1-cp313-cp313-musllinux_1_1_aarch64.whl", hash = "sha256:062f60e512fc7fff8b8a9d680ff0ddaaef0193dba9fa83e679c0c5f5fbd018bc", size = 2001477 },
    { url = "https://files.pythonhosted.org/packages/55/b7/e26adf48c2f943092ce54ae14c3c08d0d221ad34ce80b18a50de8ed2cba8/pydantic_core-2.27.1-cp313-cp313-musllinux_1_1_armv7l.whl", hash = "sha256:a0697803ed7d4af5e4c1adf1670af078f8fcab7a86350e969f454daf598c4960", size = 2091186 },
    { url = "https://files.pythonhosted.org/packages/ba/cc/8491fff5b608b3862eb36e7d29d36a1af1c945463ca4c5040bf46cc73f40/pydantic_core-2.27.1-cp313-cp313-musllinux_1_1_x86_64.whl", hash = "sha256:58ca98a950171f3151c603aeea9303ef6c235f692fe555e883591103da709b23", size = 2154429 },
    { url = "https://files.pythonhosted.org/packages/78/d8/c080592d80edd3441ab7f88f865f51dae94a157fc64283c680e9f32cf6da/pydantic_core-2.27.1-cp313-none-win32.whl", hash = "sha256:8065914ff79f7eab1599bd80406681f0ad08f8e47c880f17b416c9f8f7a26d05", size = 1833713 },
    { url = "https://files.pythonhosted.org/packages/83/84/5ab82a9ee2538ac95a66e51f6838d6aba6e0a03a42aa185ad2fe404a4e8f/pydantic_core-2.27.1-cp313-none-win_amd64.whl", hash = "sha256:ba630d5e3db74c79300d9a5bdaaf6200172b107f263c98a0539eeecb857b2337", size = 1987897 },
    { url = "https://files.pythonhosted.org/packages/df/c3/b15fb833926d91d982fde29c0624c9f225da743c7af801dace0d4e187e71/pydantic_core-2.27.1-cp313-none-win_arm64.whl", hash = "sha256:45cf8588c066860b623cd11c4ba687f8d7175d5f7ef65f7129df8a394c502de5", size = 1882983 },
    { url = "https://files.pythonhosted.org/packages/7c/60/e5eb2d462595ba1f622edbe7b1d19531e510c05c405f0b87c80c1e89d5b1/pydantic_core-2.27.1-pp310-pypy310_pp73-macosx_10_12_x86_64.whl", hash = "sha256:3fa80ac2bd5856580e242dbc202db873c60a01b20309c8319b5c5986fbe53ce6", size = 1894016 },
    { url = "https://files.pythonhosted.org/packages/61/20/da7059855225038c1c4326a840908cc7ca72c7198cb6addb8b92ec81c1d6/pydantic_core-2.27.1-pp310-pypy310_pp73-macosx_11_0_arm64.whl", hash = "sha256:d950caa237bb1954f1b8c9227b5065ba6875ac9771bb8ec790d956a699b78676", size = 1771648 },
    { url = "https://files.pythonhosted.org/packages/8f/fc/5485cf0b0bb38da31d1d292160a4d123b5977841ddc1122c671a30b76cfd/pydantic_core-2.27.1-pp310-pypy310_pp73-manylinux_2_17_aarch64.manylinux2014_aarch64.whl", hash = "sha256:0e4216e64d203e39c62df627aa882f02a2438d18a5f21d7f721621f7a5d3611d", size = 1826929 },
    { url = "https://files.pythonhosted.org/packages/a1/ff/fb1284a210e13a5f34c639efc54d51da136074ffbe25ec0c279cf9fbb1c4/pydantic_core-2.27.1-pp310-pypy310_pp73-manylinux_2_17_x86_64.manylinux2014_x86_64.whl", hash = "sha256:02a3d637bd387c41d46b002f0e49c52642281edacd2740e5a42f7017feea3f2c", size = 1980591 },
    { url = "https://files.pythonhosted.org/packages/f1/14/77c1887a182d05af74f6aeac7b740da3a74155d3093ccc7ee10b900cc6b5/pydantic_core-2.27.1-pp310-pypy310_pp73-manylinux_2_5_i686.manylinux1_i686.whl", hash = "sha256:161c27ccce13b6b0c8689418da3885d3220ed2eae2ea5e9b2f7f3d48f1d52c27", size = 1981326 },
    { url = "https://files.pythonhosted.org/packages/06/aa/6f1b2747f811a9c66b5ef39d7f02fbb200479784c75e98290d70004b1253/pydantic_core-2.27.1-pp310-pypy310_pp73-musllinux_1_1_aarch64.whl", hash = "sha256:19910754e4cc9c63bc1c7f6d73aa1cfee82f42007e407c0f413695c2f7ed777f", size = 1989205 },
    { url = "https://files.pythonhosted.org/packages/7a/d2/8ce2b074d6835f3c88d85f6d8a399790043e9fdb3d0e43455e72d19df8cc/pydantic_core-2.27.1-pp310-pypy310_pp73-musllinux_1_1_armv7l.whl", hash = "sha256:e173486019cc283dc9778315fa29a363579372fe67045e971e89b6365cc035ed", size = 2079616 },
    { url = "https://files.pythonhosted.org/packages/65/71/af01033d4e58484c3db1e5d13e751ba5e3d6b87cc3368533df4c50932c8b/pydantic_core-2.27.1-pp310-pypy310_pp73-musllinux_1_1_x86_64.whl", hash = "sha256:af52d26579b308921b73b956153066481f064875140ccd1dfd4e77db89dbb12f", size = 2133265 },
    { url = "https://files.pythonhosted.org/packages/33/72/f881b5e18fbb67cf2fb4ab253660de3c6899dbb2dba409d0b757e3559e3d/pydantic_core-2.27.1-pp310-pypy310_pp73-win_amd64.whl", hash = "sha256:981fb88516bd1ae8b0cbbd2034678a39dedc98752f264ac9bc5839d3923fa04c", size = 2001864 },
]

[[package]]
name = "pydantic-settings"
version = "2.6.1"
source = { registry = "https://pypi.org/simple" }
dependencies = [
    { name = "pydantic" },
    { name = "python-dotenv" },
]
sdist = { url = "https://files.pythonhosted.org/packages/b5/d4/9dfbe238f45ad8b168f5c96ee49a3df0598ce18a0795a983b419949ce65b/pydantic_settings-2.6.1.tar.gz", hash = "sha256:e0f92546d8a9923cb8941689abf85d6601a8c19a23e97a34b2964a2e3f813ca0", size = 75646 }
wheels = [
    { url = "https://files.pythonhosted.org/packages/5e/f9/ff95fd7d760af42f647ea87f9b8a383d891cdb5e5dbd4613edaeb094252a/pydantic_settings-2.6.1-py3-none-any.whl", hash = "sha256:7fb0637c786a558d3103436278a7c4f1cfd29ba8973238a50c5bb9a55387da87", size = 28595 },
]

[[package]]
name = "pygments"
version = "2.18.0"
source = { registry = "https://pypi.org/simple" }
sdist = { url = "https://files.pythonhosted.org/packages/8e/62/8336eff65bcbc8e4cb5d05b55faf041285951b6e80f33e2bff2024788f31/pygments-2.18.0.tar.gz", hash = "sha256:786ff802f32e91311bff3889f6e9a86e81505fe99f2735bb6d60ae0c5004f199", size = 4891905 }
wheels = [
    { url = "https://files.pythonhosted.org/packages/f7/3f/01c8b82017c199075f8f788d0d906b9ffbbc5a47dc9918a945e13d5a2bda/pygments-2.18.0-py3-none-any.whl", hash = "sha256:b8e6aca0523f3ab76fee51799c488e38782ac06eafcf95e7ba832985c8e7b13a", size = 1205513 },
]

[[package]]
name = "pyjwt"
version = "2.10.1"
source = { registry = "https://pypi.org/simple" }
sdist = { url = "https://files.pythonhosted.org/packages/e7/46/bd74733ff231675599650d3e47f361794b22ef3e3770998dda30d3b63726/pyjwt-2.10.1.tar.gz", hash = "sha256:3cc5772eb20009233caf06e9d8a0577824723b44e6648ee0a2aedb6cf9381953", size = 87785 }
wheels = [
    { url = "https://files.pythonhosted.org/packages/61/ad/689f02752eeec26aed679477e80e632ef1b682313be70793d798c1d5fc8f/PyJWT-2.10.1-py3-none-any.whl", hash = "sha256:dcdd193e30abefd5debf142f9adfcdd2b58004e644f25406ffaebd50bd98dacb", size = 22997 },
]

[package.optional-dependencies]
crypto = [
    { name = "cryptography" },
]

[[package]]
name = "pymdown-extensions"
version = "10.14.3"
source = { registry = "https://pypi.org/simple" }
dependencies = [
    { name = "markdown" },
    { name = "pyyaml" },
]
sdist = { url = "https://files.pythonhosted.org/packages/7c/44/e6de2fdc880ad0ec7547ca2e087212be815efbc9a425a8d5ba9ede602cbb/pymdown_extensions-10.14.3.tar.gz", hash = "sha256:41e576ce3f5d650be59e900e4ceff231e0aed2a88cf30acaee41e02f063a061b", size = 846846 }
wheels = [
    { url = "https://files.pythonhosted.org/packages/eb/f5/b9e2a42aa8f9e34d52d66de87941ecd236570c7ed2e87775ed23bbe4e224/pymdown_extensions-10.14.3-py3-none-any.whl", hash = "sha256:05e0bee73d64b9c71a4ae17c72abc2f700e8bc8403755a00580b49a4e9f189e9", size = 264467 },
]

[[package]]
name = "pyright"
version = "1.1.391"
source = { registry = "https://pypi.org/simple" }
dependencies = [
    { name = "nodeenv" },
    { name = "typing-extensions" },
]
sdist = { url = "https://files.pythonhosted.org/packages/11/05/4ea52a8a45cc28897edb485b4102d37cbfd5fce8445d679cdeb62bfad221/pyright-1.1.391.tar.gz", hash = "sha256:66b2d42cdf5c3cbab05f2f4b76e8bec8aa78e679bfa0b6ad7b923d9e027cadb2", size = 21965 }
wheels = [
    { url = "https://files.pythonhosted.org/packages/ad/89/66f49552fbeb21944c8077d11834b2201514a56fd1b7747ffff9630f1bd9/pyright-1.1.391-py3-none-any.whl", hash = "sha256:54fa186f8b3e8a55a44ebfa842636635688670c6896dcf6cf4a7fc75062f4d15", size = 18579 },
]

[[package]]
name = "pytest"
version = "8.3.4"
source = { registry = "https://pypi.org/simple" }
dependencies = [
    { name = "colorama", marker = "sys_platform == 'win32'" },
    { name = "exceptiongroup", marker = "python_full_version < '3.11'" },
    { name = "iniconfig" },
    { name = "packaging" },
    { name = "pluggy" },
    { name = "tomli", marker = "python_full_version < '3.11'" },
]
sdist = { url = "https://files.pythonhosted.org/packages/05/35/30e0d83068951d90a01852cb1cef56e5d8a09d20c7f511634cc2f7e0372a/pytest-8.3.4.tar.gz", hash = "sha256:965370d062bce11e73868e0335abac31b4d3de0e82f4007408d242b4f8610761", size = 1445919 }
wheels = [
    { url = "https://files.pythonhosted.org/packages/11/92/76a1c94d3afee238333bc0a42b82935dd8f9cf8ce9e336ff87ee14d9e1cf/pytest-8.3.4-py3-none-any.whl", hash = "sha256:50e16d954148559c9a74109af1eaf0c945ba2d8f30f0a3d3335edde19788b6f6", size = 343083 },
]

[[package]]
name = "pytest-examples"
version = "0.0.14"
source = { registry = "https://pypi.org/simple" }
dependencies = [
    { name = "black" },
    { name = "pytest" },
    { name = "ruff" },
]
sdist = { url = "https://files.pythonhosted.org/packages/d2/a7/b81d5cf26e9713a2d4c8e6863ee009360c5c07a0cfb880456ec8b09adab7/pytest_examples-0.0.14.tar.gz", hash = "sha256:776d1910709c0c5ce01b29bfe3651c5312d5cfe5c063e23ca6f65aed9af23f09", size = 20767 }
wheels = [
    { url = "https://files.pythonhosted.org/packages/2b/99/f418071551ff2b5e8c06bd8b82b1f4fd472b5e4162f018773ba4ef52b6e8/pytest_examples-0.0.14-py3-none-any.whl", hash = "sha256:867a7ea105635d395df712a4b8d0df3bda4c3d78ae97a57b4f115721952b5e25", size = 17919 },
]

[[package]]
name = "pytest-flakefinder"
version = "1.1.0"
source = { registry = "https://pypi.org/simple" }
dependencies = [
    { name = "pytest" },
]
sdist = { url = "https://files.pythonhosted.org/packages/ec/53/69c56a93ea057895b5761c5318455804873a6cd9d796d7c55d41c2358125/pytest-flakefinder-1.1.0.tar.gz", hash = "sha256:e2412a1920bdb8e7908783b20b3d57e9dad590cc39a93e8596ffdd493b403e0e", size = 6795 }
wheels = [
    { url = "https://files.pythonhosted.org/packages/33/8b/06787150d0fd0cbd3a8054262b56f91631c7778c1bc91bf4637e47f909ad/pytest_flakefinder-1.1.0-py2.py3-none-any.whl", hash = "sha256:741e0e8eea427052f5b8c89c2b3c3019a50c39a59ce4df6a305a2c2d9ba2bd13", size = 4644 },
]

[[package]]
name = "pytest-xdist"
version = "3.6.1"
source = { registry = "https://pypi.org/simple" }
dependencies = [
    { name = "execnet" },
    { name = "pytest" },
]
sdist = { url = "https://files.pythonhosted.org/packages/41/c4/3c310a19bc1f1e9ef50075582652673ef2bfc8cd62afef9585683821902f/pytest_xdist-3.6.1.tar.gz", hash = "sha256:ead156a4db231eec769737f57668ef58a2084a34b2e55c4a8fa20d861107300d", size = 84060 }
wheels = [
    { url = "https://files.pythonhosted.org/packages/6d/82/1d96bf03ee4c0fdc3c0cbe61470070e659ca78dc0086fb88b66c185e2449/pytest_xdist-3.6.1-py3-none-any.whl", hash = "sha256:9ed4adfb68a016610848639bb7e02c9352d5d9f03d04809919e2dafc3be4cca7", size = 46108 },
]

[[package]]
name = "python-dateutil"
version = "2.9.0.post0"
source = { registry = "https://pypi.org/simple" }
dependencies = [
    { name = "six" },
]
sdist = { url = "https://files.pythonhosted.org/packages/66/c0/0c8b6ad9f17a802ee498c46e004a0eb49bc148f2fd230864601a86dcf6db/python-dateutil-2.9.0.post0.tar.gz", hash = "sha256:37dd54208da7e1cd875388217d5e00ebd4179249f90fb72437e91a35459a0ad3", size = 342432 }
wheels = [
    { url = "https://files.pythonhosted.org/packages/ec/57/56b9bcc3c9c6a792fcbaf139543cee77261f3651ca9da0c93f5c1221264b/python_dateutil-2.9.0.post0-py2.py3-none-any.whl", hash = "sha256:a8b2bc7bffae282281c8140a97d3aa9c14da0b136dfe83f850eea9a5f7470427", size = 229892 },
]

[[package]]
name = "python-dotenv"
version = "1.0.0"
source = { registry = "https://pypi.org/simple" }
sdist = { url = "https://files.pythonhosted.org/packages/31/06/1ef763af20d0572c032fa22882cfbfb005fba6e7300715a37840858c919e/python-dotenv-1.0.0.tar.gz", hash = "sha256:a8df96034aae6d2d50a4ebe8216326c61c3eb64836776504fcca410e5937a3ba", size = 37399 }
wheels = [
    { url = "https://files.pythonhosted.org/packages/44/2f/62ea1c8b593f4e093cc1a7768f0d46112107e790c3e478532329e434f00b/python_dotenv-1.0.0-py3-none-any.whl", hash = "sha256:f5971a9226b701070a4bf2c38c89e5a3f0d64de8debda981d1db98583009122a", size = 19482 },
]

[[package]]
name = "pyyaml"
version = "6.0.2"
source = { registry = "https://pypi.org/simple" }
sdist = { url = "https://files.pythonhosted.org/packages/54/ed/79a089b6be93607fa5cdaedf301d7dfb23af5f25c398d5ead2525b063e17/pyyaml-6.0.2.tar.gz", hash = "sha256:d584d9ec91ad65861cc08d42e834324ef890a082e591037abe114850ff7bbc3e", size = 130631 }
wheels = [
    { url = "https://files.pythonhosted.org/packages/9b/95/a3fac87cb7158e231b5a6012e438c647e1a87f09f8e0d123acec8ab8bf71/PyYAML-6.0.2-cp310-cp310-macosx_10_9_x86_64.whl", hash = "sha256:0a9a2848a5b7feac301353437eb7d5957887edbf81d56e903999a75a3d743086", size = 184199 },
    { url = "https://files.pythonhosted.org/packages/c7/7a/68bd47624dab8fd4afbfd3c48e3b79efe09098ae941de5b58abcbadff5cb/PyYAML-6.0.2-cp310-cp310-macosx_11_0_arm64.whl", hash = "sha256:29717114e51c84ddfba879543fb232a6ed60086602313ca38cce623c1d62cfbf", size = 171758 },
    { url = "https://files.pythonhosted.org/packages/49/ee/14c54df452143b9ee9f0f29074d7ca5516a36edb0b4cc40c3f280131656f/PyYAML-6.0.2-cp310-cp310-manylinux_2_17_aarch64.manylinux2014_aarch64.whl", hash = "sha256:8824b5a04a04a047e72eea5cec3bc266db09e35de6bdfe34c9436ac5ee27d237", size = 718463 },
    { url = "https://files.pythonhosted.org/packages/4d/61/de363a97476e766574650d742205be468921a7b532aa2499fcd886b62530/PyYAML-6.0.2-cp310-cp310-manylinux_2_17_s390x.manylinux2014_s390x.whl", hash = "sha256:7c36280e6fb8385e520936c3cb3b8042851904eba0e58d277dca80a5cfed590b", size = 719280 },
    { url = "https://files.pythonhosted.org/packages/6b/4e/1523cb902fd98355e2e9ea5e5eb237cbc5f3ad5f3075fa65087aa0ecb669/PyYAML-6.0.2-cp310-cp310-manylinux_2_17_x86_64.manylinux2014_x86_64.whl", hash = "sha256:ec031d5d2feb36d1d1a24380e4db6d43695f3748343d99434e6f5f9156aaa2ed", size = 751239 },
    { url = "https://files.pythonhosted.org/packages/b7/33/5504b3a9a4464893c32f118a9cc045190a91637b119a9c881da1cf6b7a72/PyYAML-6.0.2-cp310-cp310-musllinux_1_1_aarch64.whl", hash = "sha256:936d68689298c36b53b29f23c6dbb74de12b4ac12ca6cfe0e047bedceea56180", size = 695802 },
    { url = "https://files.pythonhosted.org/packages/5c/20/8347dcabd41ef3a3cdc4f7b7a2aff3d06598c8779faa189cdbf878b626a4/PyYAML-6.0.2-cp310-cp310-musllinux_1_1_x86_64.whl", hash = "sha256:23502f431948090f597378482b4812b0caae32c22213aecf3b55325e049a6c68", size = 720527 },
    { url = "https://files.pythonhosted.org/packages/be/aa/5afe99233fb360d0ff37377145a949ae258aaab831bde4792b32650a4378/PyYAML-6.0.2-cp310-cp310-win32.whl", hash = "sha256:2e99c6826ffa974fe6e27cdb5ed0021786b03fc98e5ee3c5bfe1fd5015f42b99", size = 144052 },
    { url = "https://files.pythonhosted.org/packages/b5/84/0fa4b06f6d6c958d207620fc60005e241ecedceee58931bb20138e1e5776/PyYAML-6.0.2-cp310-cp310-win_amd64.whl", hash = "sha256:a4d3091415f010369ae4ed1fc6b79def9416358877534caf6a0fdd2146c87a3e", size = 161774 },
    { url = "https://files.pythonhosted.org/packages/f8/aa/7af4e81f7acba21a4c6be026da38fd2b872ca46226673c89a758ebdc4fd2/PyYAML-6.0.2-cp311-cp311-macosx_10_9_x86_64.whl", hash = "sha256:cc1c1159b3d456576af7a3e4d1ba7e6924cb39de8f67111c735f6fc832082774", size = 184612 },
    { url = "https://files.pythonhosted.org/packages/8b/62/b9faa998fd185f65c1371643678e4d58254add437edb764a08c5a98fb986/PyYAML-6.0.2-cp311-cp311-macosx_11_0_arm64.whl", hash = "sha256:1e2120ef853f59c7419231f3bf4e7021f1b936f6ebd222406c3b60212205d2ee", size = 172040 },
    { url = "https://files.pythonhosted.org/packages/ad/0c/c804f5f922a9a6563bab712d8dcc70251e8af811fce4524d57c2c0fd49a4/PyYAML-6.0.2-cp311-cp311-manylinux_2_17_aarch64.manylinux2014_aarch64.whl", hash = "sha256:5d225db5a45f21e78dd9358e58a98702a0302f2659a3c6cd320564b75b86f47c", size = 736829 },
    { url = "https://files.pythonhosted.org/packages/51/16/6af8d6a6b210c8e54f1406a6b9481febf9c64a3109c541567e35a49aa2e7/PyYAML-6.0.2-cp311-cp311-manylinux_2_17_s390x.manylinux2014_s390x.whl", hash = "sha256:5ac9328ec4831237bec75defaf839f7d4564be1e6b25ac710bd1a96321cc8317", size = 764167 },
    { url = "https://files.pythonhosted.org/packages/75/e4/2c27590dfc9992f73aabbeb9241ae20220bd9452df27483b6e56d3975cc5/PyYAML-6.0.2-cp311-cp311-manylinux_2_17_x86_64.manylinux2014_x86_64.whl", hash = "sha256:3ad2a3decf9aaba3d29c8f537ac4b243e36bef957511b4766cb0057d32b0be85", size = 762952 },
    { url = "https://files.pythonhosted.org/packages/9b/97/ecc1abf4a823f5ac61941a9c00fe501b02ac3ab0e373c3857f7d4b83e2b6/PyYAML-6.0.2-cp311-cp311-musllinux_1_1_aarch64.whl", hash = "sha256:ff3824dc5261f50c9b0dfb3be22b4567a6f938ccce4587b38952d85fd9e9afe4", size = 735301 },
    { url = "https://files.pythonhosted.org/packages/45/73/0f49dacd6e82c9430e46f4a027baa4ca205e8b0a9dce1397f44edc23559d/PyYAML-6.0.2-cp311-cp311-musllinux_1_1_x86_64.whl", hash = "sha256:797b4f722ffa07cc8d62053e4cff1486fa6dc094105d13fea7b1de7d8bf71c9e", size = 756638 },
    { url = "https://files.pythonhosted.org/packages/22/5f/956f0f9fc65223a58fbc14459bf34b4cc48dec52e00535c79b8db361aabd/PyYAML-6.0.2-cp311-cp311-win32.whl", hash = "sha256:11d8f3dd2b9c1207dcaf2ee0bbbfd5991f571186ec9cc78427ba5bd32afae4b5", size = 143850 },
    { url = "https://files.pythonhosted.org/packages/ed/23/8da0bbe2ab9dcdd11f4f4557ccaf95c10b9811b13ecced089d43ce59c3c8/PyYAML-6.0.2-cp311-cp311-win_amd64.whl", hash = "sha256:e10ce637b18caea04431ce14fabcf5c64a1c61ec9c56b071a4b7ca131ca52d44", size = 161980 },
    { url = "https://files.pythonhosted.org/packages/86/0c/c581167fc46d6d6d7ddcfb8c843a4de25bdd27e4466938109ca68492292c/PyYAML-6.0.2-cp312-cp312-macosx_10_9_x86_64.whl", hash = "sha256:c70c95198c015b85feafc136515252a261a84561b7b1d51e3384e0655ddf25ab", size = 183873 },
    { url = "https://files.pythonhosted.org/packages/a8/0c/38374f5bb272c051e2a69281d71cba6fdb983413e6758b84482905e29a5d/PyYAML-6.0.2-cp312-cp312-macosx_11_0_arm64.whl", hash = "sha256:ce826d6ef20b1bc864f0a68340c8b3287705cae2f8b4b1d932177dcc76721725", size = 173302 },
    { url = "https://files.pythonhosted.org/packages/c3/93/9916574aa8c00aa06bbac729972eb1071d002b8e158bd0e83a3b9a20a1f7/PyYAML-6.0.2-cp312-cp312-manylinux_2_17_aarch64.manylinux2014_aarch64.whl", hash = "sha256:1f71ea527786de97d1a0cc0eacd1defc0985dcf6b3f17bb77dcfc8c34bec4dc5", size = 739154 },
    { url = "https://files.pythonhosted.org/packages/95/0f/b8938f1cbd09739c6da569d172531567dbcc9789e0029aa070856f123984/PyYAML-6.0.2-cp312-cp312-manylinux_2_17_s390x.manylinux2014_s390x.whl", hash = "sha256:9b22676e8097e9e22e36d6b7bda33190d0d400f345f23d4065d48f4ca7ae0425", size = 766223 },
    { url = "https://files.pythonhosted.org/packages/b9/2b/614b4752f2e127db5cc206abc23a8c19678e92b23c3db30fc86ab731d3bd/PyYAML-6.0.2-cp312-cp312-manylinux_2_17_x86_64.manylinux2014_x86_64.whl", hash = "sha256:80bab7bfc629882493af4aa31a4cfa43a4c57c83813253626916b8c7ada83476", size = 767542 },
    { url = "https://files.pythonhosted.org/packages/d4/00/dd137d5bcc7efea1836d6264f049359861cf548469d18da90cd8216cf05f/PyYAML-6.0.2-cp312-cp312-musllinux_1_1_aarch64.whl", hash = "sha256:0833f8694549e586547b576dcfaba4a6b55b9e96098b36cdc7ebefe667dfed48", size = 731164 },
    { url = "https://files.pythonhosted.org/packages/c9/1f/4f998c900485e5c0ef43838363ba4a9723ac0ad73a9dc42068b12aaba4e4/PyYAML-6.0.2-cp312-cp312-musllinux_1_1_x86_64.whl", hash = "sha256:8b9c7197f7cb2738065c481a0461e50ad02f18c78cd75775628afb4d7137fb3b", size = 756611 },
    { url = "https://files.pythonhosted.org/packages/df/d1/f5a275fdb252768b7a11ec63585bc38d0e87c9e05668a139fea92b80634c/PyYAML-6.0.2-cp312-cp312-win32.whl", hash = "sha256:ef6107725bd54b262d6dedcc2af448a266975032bc85ef0172c5f059da6325b4", size = 140591 },
    { url = "https://files.pythonhosted.org/packages/0c/e8/4f648c598b17c3d06e8753d7d13d57542b30d56e6c2dedf9c331ae56312e/PyYAML-6.0.2-cp312-cp312-win_amd64.whl", hash = "sha256:7e7401d0de89a9a855c839bc697c079a4af81cf878373abd7dc625847d25cbd8", size = 156338 },
    { url = "https://files.pythonhosted.org/packages/ef/e3/3af305b830494fa85d95f6d95ef7fa73f2ee1cc8ef5b495c7c3269fb835f/PyYAML-6.0.2-cp313-cp313-macosx_10_13_x86_64.whl", hash = "sha256:efdca5630322a10774e8e98e1af481aad470dd62c3170801852d752aa7a783ba", size = 181309 },
    { url = "https://files.pythonhosted.org/packages/45/9f/3b1c20a0b7a3200524eb0076cc027a970d320bd3a6592873c85c92a08731/PyYAML-6.0.2-cp313-cp313-macosx_11_0_arm64.whl", hash = "sha256:50187695423ffe49e2deacb8cd10510bc361faac997de9efef88badc3bb9e2d1", size = 171679 },
    { url = "https://files.pythonhosted.org/packages/7c/9a/337322f27005c33bcb656c655fa78325b730324c78620e8328ae28b64d0c/PyYAML-6.0.2-cp313-cp313-manylinux_2_17_aarch64.manylinux2014_aarch64.whl", hash = "sha256:0ffe8360bab4910ef1b9e87fb812d8bc0a308b0d0eef8c8f44e0254ab3b07133", size = 733428 },
    { url = "https://files.pythonhosted.org/packages/a3/69/864fbe19e6c18ea3cc196cbe5d392175b4cf3d5d0ac1403ec3f2d237ebb5/PyYAML-6.0.2-cp313-cp313-manylinux_2_17_s390x.manylinux2014_s390x.whl", hash = "sha256:17e311b6c678207928d649faa7cb0d7b4c26a0ba73d41e99c4fff6b6c3276484", size = 763361 },
    { url = "https://files.pythonhosted.org/packages/04/24/b7721e4845c2f162d26f50521b825fb061bc0a5afcf9a386840f23ea19fa/PyYAML-6.0.2-cp313-cp313-manylinux_2_17_x86_64.manylinux2014_x86_64.whl", hash = "sha256:70b189594dbe54f75ab3a1acec5f1e3faa7e8cf2f1e08d9b561cb41b845f69d5", size = 759523 },
    { url = "https://files.pythonhosted.org/packages/2b/b2/e3234f59ba06559c6ff63c4e10baea10e5e7df868092bf9ab40e5b9c56b6/PyYAML-6.0.2-cp313-cp313-musllinux_1_1_aarch64.whl", hash = "sha256:41e4e3953a79407c794916fa277a82531dd93aad34e29c2a514c2c0c5fe971cc", size = 726660 },
    { url = "https://files.pythonhosted.org/packages/fe/0f/25911a9f080464c59fab9027482f822b86bf0608957a5fcc6eaac85aa515/PyYAML-6.0.2-cp313-cp313-musllinux_1_1_x86_64.whl", hash = "sha256:68ccc6023a3400877818152ad9a1033e3db8625d899c72eacb5a668902e4d652", size = 751597 },
    { url = "https://files.pythonhosted.org/packages/14/0d/e2c3b43bbce3cf6bd97c840b46088a3031085179e596d4929729d8d68270/PyYAML-6.0.2-cp313-cp313-win32.whl", hash = "sha256:bc2fa7c6b47d6bc618dd7fb02ef6fdedb1090ec036abab80d4681424b84c1183", size = 140527 },
    { url = "https://files.pythonhosted.org/packages/fa/de/02b54f42487e3d3c6efb3f89428677074ca7bf43aae402517bc7cca949f3/PyYAML-6.0.2-cp313-cp313-win_amd64.whl", hash = "sha256:8388ee1976c416731879ac16da0aff3f63b286ffdd57cdeb95f3f2e085687563", size = 156446 },
]

[[package]]
name = "pyyaml-env-tag"
version = "0.1"
source = { registry = "https://pypi.org/simple" }
dependencies = [
    { name = "pyyaml" },
]
sdist = { url = "https://files.pythonhosted.org/packages/fb/8e/da1c6c58f751b70f8ceb1eb25bc25d524e8f14fe16edcce3f4e3ba08629c/pyyaml_env_tag-0.1.tar.gz", hash = "sha256:70092675bda14fdec33b31ba77e7543de9ddc88f2e5b99160396572d11525bdb", size = 5631 }
wheels = [
    { url = "https://files.pythonhosted.org/packages/5a/66/bbb1dd374f5c870f59c5bb1db0e18cbe7fa739415a24cbd95b2d1f5ae0c4/pyyaml_env_tag-0.1-py3-none-any.whl", hash = "sha256:af31106dec8a4d68c60207c1886031cbf839b68aa7abccdb19868200532c2069", size = 3911 },
]

[[package]]
name = "regex"
version = "2024.11.6"
source = { registry = "https://pypi.org/simple" }
sdist = { url = "https://files.pythonhosted.org/packages/8e/5f/bd69653fbfb76cf8604468d3b4ec4c403197144c7bfe0e6a5fc9e02a07cb/regex-2024.11.6.tar.gz", hash = "sha256:7ab159b063c52a0333c884e4679f8d7a85112ee3078fe3d9004b2dd875585519", size = 399494 }
wheels = [
    { url = "https://files.pythonhosted.org/packages/95/3c/4651f6b130c6842a8f3df82461a8950f923925db8b6961063e82744bddcc/regex-2024.11.6-cp310-cp310-macosx_10_9_universal2.whl", hash = "sha256:ff590880083d60acc0433f9c3f713c51f7ac6ebb9adf889c79a261ecf541aa91", size = 482674 },
    { url = "https://files.pythonhosted.org/packages/15/51/9f35d12da8434b489c7b7bffc205c474a0a9432a889457026e9bc06a297a/regex-2024.11.6-cp310-cp310-macosx_10_9_x86_64.whl", hash = "sha256:658f90550f38270639e83ce492f27d2c8d2cd63805c65a13a14d36ca126753f0", size = 287684 },
    { url = "https://files.pythonhosted.org/packages/bd/18/b731f5510d1b8fb63c6b6d3484bfa9a59b84cc578ac8b5172970e05ae07c/regex-2024.11.6-cp310-cp310-macosx_11_0_arm64.whl", hash = "sha256:164d8b7b3b4bcb2068b97428060b2a53be050085ef94eca7f240e7947f1b080e", size = 284589 },
    { url = "https://files.pythonhosted.org/packages/78/a2/6dd36e16341ab95e4c6073426561b9bfdeb1a9c9b63ab1b579c2e96cb105/regex-2024.11.6-cp310-cp310-manylinux_2_17_aarch64.manylinux2014_aarch64.whl", hash = "sha256:d3660c82f209655a06b587d55e723f0b813d3a7db2e32e5e7dc64ac2a9e86fde", size = 782511 },
    { url = "https://files.pythonhosted.org/packages/1b/2b/323e72d5d2fd8de0d9baa443e1ed70363ed7e7b2fb526f5950c5cb99c364/regex-2024.11.6-cp310-cp310-manylinux_2_17_ppc64le.manylinux2014_ppc64le.whl", hash = "sha256:d22326fcdef5e08c154280b71163ced384b428343ae16a5ab2b3354aed12436e", size = 821149 },
    { url = "https://files.pythonhosted.org/packages/90/30/63373b9ea468fbef8a907fd273e5c329b8c9535fee36fc8dba5fecac475d/regex-2024.11.6-cp310-cp310-manylinux_2_17_s390x.manylinux2014_s390x.whl", hash = "sha256:f1ac758ef6aebfc8943560194e9fd0fa18bcb34d89fd8bd2af18183afd8da3a2", size = 809707 },
    { url = "https://files.pythonhosted.org/packages/f2/98/26d3830875b53071f1f0ae6d547f1d98e964dd29ad35cbf94439120bb67a/regex-2024.11.6-cp310-cp310-manylinux_2_17_x86_64.manylinux2014_x86_64.whl", hash = "sha256:997d6a487ff00807ba810e0f8332c18b4eb8d29463cfb7c820dc4b6e7562d0cf", size = 781702 },
    { url = "https://files.pythonhosted.org/packages/87/55/eb2a068334274db86208ab9d5599ffa63631b9f0f67ed70ea7c82a69bbc8/regex-2024.11.6-cp310-cp310-manylinux_2_5_i686.manylinux1_i686.manylinux_2_17_i686.manylinux2014_i686.whl", hash = "sha256:02a02d2bb04fec86ad61f3ea7f49c015a0681bf76abb9857f945d26159d2968c", size = 771976 },
    { url = "https://files.pythonhosted.org/packages/74/c0/be707bcfe98254d8f9d2cff55d216e946f4ea48ad2fd8cf1428f8c5332ba/regex-2024.11.6-cp310-cp310-manylinux_2_5_x86_64.manylinux1_x86_64.manylinux_2_12_x86_64.manylinux2010_x86_64.whl", hash = "sha256:f02f93b92358ee3f78660e43b4b0091229260c5d5c408d17d60bf26b6c900e86", size = 697397 },
    { url = "https://files.pythonhosted.org/packages/49/dc/bb45572ceb49e0f6509f7596e4ba7031f6819ecb26bc7610979af5a77f45/regex-2024.11.6-cp310-cp310-musllinux_1_2_aarch64.whl", hash = "sha256:06eb1be98df10e81ebaded73fcd51989dcf534e3c753466e4b60c4697a003b67", size = 768726 },
    { url = "https://files.pythonhosted.org/packages/5a/db/f43fd75dc4c0c2d96d0881967897926942e935d700863666f3c844a72ce6/regex-2024.11.6-cp310-cp310-musllinux_1_2_i686.whl", hash = "sha256:040df6fe1a5504eb0f04f048e6d09cd7c7110fef851d7c567a6b6e09942feb7d", size = 775098 },
    { url = "https://files.pythonhosted.org/packages/99/d7/f94154db29ab5a89d69ff893159b19ada89e76b915c1293e98603d39838c/regex-2024.11.6-cp310-cp310-musllinux_1_2_ppc64le.whl", hash = "sha256:fdabbfc59f2c6edba2a6622c647b716e34e8e3867e0ab975412c5c2f79b82da2", size = 839325 },
    { url = "https://files.pythonhosted.org/packages/f7/17/3cbfab1f23356fbbf07708220ab438a7efa1e0f34195bf857433f79f1788/regex-2024.11.6-cp310-cp310-musllinux_1_2_s390x.whl", hash = "sha256:8447d2d39b5abe381419319f942de20b7ecd60ce86f16a23b0698f22e1b70008", size = 843277 },
    { url = "https://files.pythonhosted.org/packages/7e/f2/48b393b51900456155de3ad001900f94298965e1cad1c772b87f9cfea011/regex-2024.11.6-cp310-cp310-musllinux_1_2_x86_64.whl", hash = "sha256:da8f5fc57d1933de22a9e23eec290a0d8a5927a5370d24bda9a6abe50683fe62", size = 773197 },
    { url = "https://files.pythonhosted.org/packages/45/3f/ef9589aba93e084cd3f8471fded352826dcae8489b650d0b9b27bc5bba8a/regex-2024.11.6-cp310-cp310-win32.whl", hash = "sha256:b489578720afb782f6ccf2840920f3a32e31ba28a4b162e13900c3e6bd3f930e", size = 261714 },
    { url = "https://files.pythonhosted.org/packages/42/7e/5f1b92c8468290c465fd50c5318da64319133231415a8aa6ea5ab995a815/regex-2024.11.6-cp310-cp310-win_amd64.whl", hash = "sha256:5071b2093e793357c9d8b2929dfc13ac5f0a6c650559503bb81189d0a3814519", size = 274042 },
    { url = "https://files.pythonhosted.org/packages/58/58/7e4d9493a66c88a7da6d205768119f51af0f684fe7be7bac8328e217a52c/regex-2024.11.6-cp311-cp311-macosx_10_9_universal2.whl", hash = "sha256:5478c6962ad548b54a591778e93cd7c456a7a29f8eca9c49e4f9a806dcc5d638", size = 482669 },
    { url = "https://files.pythonhosted.org/packages/34/4c/8f8e631fcdc2ff978609eaeef1d6994bf2f028b59d9ac67640ed051f1218/regex-2024.11.6-cp311-cp311-macosx_10_9_x86_64.whl", hash = "sha256:2c89a8cc122b25ce6945f0423dc1352cb9593c68abd19223eebbd4e56612c5b7", size = 287684 },
    { url = "https://files.pythonhosted.org/packages/c5/1b/f0e4d13e6adf866ce9b069e191f303a30ab1277e037037a365c3aad5cc9c/regex-2024.11.6-cp311-cp311-macosx_11_0_arm64.whl", hash = "sha256:94d87b689cdd831934fa3ce16cc15cd65748e6d689f5d2b8f4f4df2065c9fa20", size = 284589 },
    { url = "https://files.pythonhosted.org/packages/25/4d/ab21047f446693887f25510887e6820b93f791992994f6498b0318904d4a/regex-2024.11.6-cp311-cp311-manylinux_2_17_aarch64.manylinux2014_aarch64.whl", hash = "sha256:1062b39a0a2b75a9c694f7a08e7183a80c63c0d62b301418ffd9c35f55aaa114", size = 792121 },
    { url = "https://files.pythonhosted.org/packages/45/ee/c867e15cd894985cb32b731d89576c41a4642a57850c162490ea34b78c3b/regex-2024.11.6-cp311-cp311-manylinux_2_17_ppc64le.manylinux2014_ppc64le.whl", hash = "sha256:167ed4852351d8a750da48712c3930b031f6efdaa0f22fa1933716bfcd6bf4a3", size = 831275 },
    { url = "https://files.pythonhosted.org/packages/b3/12/b0f480726cf1c60f6536fa5e1c95275a77624f3ac8fdccf79e6727499e28/regex-2024.11.6-cp311-cp311-manylinux_2_17_s390x.manylinux2014_s390x.whl", hash = "sha256:2d548dafee61f06ebdb584080621f3e0c23fff312f0de1afc776e2a2ba99a74f", size = 818257 },
    { url = "https://files.pythonhosted.org/packages/bf/ce/0d0e61429f603bac433910d99ef1a02ce45a8967ffbe3cbee48599e62d88/regex-2024.11.6-cp311-cp311-manylinux_2_17_x86_64.manylinux2014_x86_64.whl", hash = "sha256:f2a19f302cd1ce5dd01a9099aaa19cae6173306d1302a43b627f62e21cf18ac0", size = 792727 },
    { url = "https://files.pythonhosted.org/packages/e4/c1/243c83c53d4a419c1556f43777ccb552bccdf79d08fda3980e4e77dd9137/regex-2024.11.6-cp311-cp311-manylinux_2_5_i686.manylinux1_i686.manylinux_2_17_i686.manylinux2014_i686.whl", hash = "sha256:bec9931dfb61ddd8ef2ebc05646293812cb6b16b60cf7c9511a832b6f1854b55", size = 780667 },
    { url = "https://files.pythonhosted.org/packages/c5/f4/75eb0dd4ce4b37f04928987f1d22547ddaf6c4bae697623c1b05da67a8aa/regex-2024.11.6-cp311-cp311-musllinux_1_2_aarch64.whl", hash = "sha256:9714398225f299aa85267fd222f7142fcb5c769e73d7733344efc46f2ef5cf89", size = 776963 },
    { url = "https://files.pythonhosted.org/packages/16/5d/95c568574e630e141a69ff8a254c2f188b4398e813c40d49228c9bbd9875/regex-2024.11.6-cp311-cp311-musllinux_1_2_i686.whl", hash = "sha256:202eb32e89f60fc147a41e55cb086db2a3f8cb82f9a9a88440dcfc5d37faae8d", size = 784700 },
    { url = "https://files.pythonhosted.org/packages/8e/b5/f8495c7917f15cc6fee1e7f395e324ec3e00ab3c665a7dc9d27562fd5290/regex-2024.11.6-cp311-cp311-musllinux_1_2_ppc64le.whl", hash = "sha256:4181b814e56078e9b00427ca358ec44333765f5ca1b45597ec7446d3a1ef6e34", size = 848592 },
    { url = "https://files.pythonhosted.org/packages/1c/80/6dd7118e8cb212c3c60b191b932dc57db93fb2e36fb9e0e92f72a5909af9/regex-2024.11.6-cp311-cp311-musllinux_1_2_s390x.whl", hash = "sha256:068376da5a7e4da51968ce4c122a7cd31afaaec4fccc7856c92f63876e57b51d", size = 852929 },
    { url = "https://files.pythonhosted.org/packages/11/9b/5a05d2040297d2d254baf95eeeb6df83554e5e1df03bc1a6687fc4ba1f66/regex-2024.11.6-cp311-cp311-musllinux_1_2_x86_64.whl", hash = "sha256:ac10f2c4184420d881a3475fb2c6f4d95d53a8d50209a2500723d831036f7c45", size = 781213 },
    { url = "https://files.pythonhosted.org/packages/26/b7/b14e2440156ab39e0177506c08c18accaf2b8932e39fb092074de733d868/regex-2024.11.6-cp311-cp311-win32.whl", hash = "sha256:c36f9b6f5f8649bb251a5f3f66564438977b7ef8386a52460ae77e6070d309d9", size = 261734 },
    { url = "https://files.pythonhosted.org/packages/80/32/763a6cc01d21fb3819227a1cc3f60fd251c13c37c27a73b8ff4315433a8e/regex-2024.11.6-cp311-cp311-win_amd64.whl", hash = "sha256:02e28184be537f0e75c1f9b2f8847dc51e08e6e171c6bde130b2687e0c33cf60", size = 274052 },
    { url = "https://files.pythonhosted.org/packages/ba/30/9a87ce8336b172cc232a0db89a3af97929d06c11ceaa19d97d84fa90a8f8/regex-2024.11.6-cp312-cp312-macosx_10_13_universal2.whl", hash = "sha256:52fb28f528778f184f870b7cf8f225f5eef0a8f6e3778529bdd40c7b3920796a", size = 483781 },
    { url = "https://files.pythonhosted.org/packages/01/e8/00008ad4ff4be8b1844786ba6636035f7ef926db5686e4c0f98093612add/regex-2024.11.6-cp312-cp312-macosx_10_13_x86_64.whl", hash = "sha256:fdd6028445d2460f33136c55eeb1f601ab06d74cb3347132e1c24250187500d9", size = 288455 },
    { url = "https://files.pythonhosted.org/packages/60/85/cebcc0aff603ea0a201667b203f13ba75d9fc8668fab917ac5b2de3967bc/regex-2024.11.6-cp312-cp312-macosx_11_0_arm64.whl", hash = "sha256:805e6b60c54bf766b251e94526ebad60b7de0c70f70a4e6210ee2891acb70bf2", size = 284759 },
    { url = "https://files.pythonhosted.org/packages/94/2b/701a4b0585cb05472a4da28ee28fdfe155f3638f5e1ec92306d924e5faf0/regex-2024.11.6-cp312-cp312-manylinux_2_17_aarch64.manylinux2014_aarch64.whl", hash = "sha256:b85c2530be953a890eaffde05485238f07029600e8f098cdf1848d414a8b45e4", size = 794976 },
    { url = "https://files.pythonhosted.org/packages/4b/bf/fa87e563bf5fee75db8915f7352e1887b1249126a1be4813837f5dbec965/regex-2024.11.6-cp312-cp312-manylinux_2_17_ppc64le.manylinux2014_ppc64le.whl", hash = "sha256:bb26437975da7dc36b7efad18aa9dd4ea569d2357ae6b783bf1118dabd9ea577", size = 833077 },
    { url = "https://files.pythonhosted.org/packages/a1/56/7295e6bad94b047f4d0834e4779491b81216583c00c288252ef625c01d23/regex-2024.11.6-cp312-cp312-manylinux_2_17_s390x.manylinux2014_s390x.whl", hash = "sha256:abfa5080c374a76a251ba60683242bc17eeb2c9818d0d30117b4486be10c59d3", size = 823160 },
    { url = "https://files.pythonhosted.org/packages/fb/13/e3b075031a738c9598c51cfbc4c7879e26729c53aa9cca59211c44235314/regex-2024.11.6-cp312-cp312-manylinux_2_17_x86_64.manylinux2014_x86_64.whl", hash = "sha256:70b7fa6606c2881c1db9479b0eaa11ed5dfa11c8d60a474ff0e095099f39d98e", size = 796896 },
    { url = "https://files.pythonhosted.org/packages/24/56/0b3f1b66d592be6efec23a795b37732682520b47c53da5a32c33ed7d84e3/regex-2024.11.6-cp312-cp312-manylinux_2_5_i686.manylinux1_i686.manylinux_2_17_i686.manylinux2014_i686.whl", hash = "sha256:0c32f75920cf99fe6b6c539c399a4a128452eaf1af27f39bce8909c9a3fd8cbe", size = 783997 },
    { url = "https://files.pythonhosted.org/packages/f9/a1/eb378dada8b91c0e4c5f08ffb56f25fcae47bf52ad18f9b2f33b83e6d498/regex-2024.11.6-cp312-cp312-musllinux_1_2_aarch64.whl", hash = "sha256:982e6d21414e78e1f51cf595d7f321dcd14de1f2881c5dc6a6e23bbbbd68435e", size = 781725 },
    { url = "https://files.pythonhosted.org/packages/83/f2/033e7dec0cfd6dda93390089864732a3409246ffe8b042e9554afa9bff4e/regex-2024.11.6-cp312-cp312-musllinux_1_2_i686.whl", hash = "sha256:a7c2155f790e2fb448faed6dd241386719802296ec588a8b9051c1f5c481bc29", size = 789481 },
    { url = "https://files.pythonhosted.org/packages/83/23/15d4552ea28990a74e7696780c438aadd73a20318c47e527b47a4a5a596d/regex-2024.11.6-cp312-cp312-musllinux_1_2_ppc64le.whl", hash = "sha256:149f5008d286636e48cd0b1dd65018548944e495b0265b45e1bffecce1ef7f39", size = 852896 },
    { url = "https://files.pythonhosted.org/packages/e3/39/ed4416bc90deedbfdada2568b2cb0bc1fdb98efe11f5378d9892b2a88f8f/regex-2024.11.6-cp312-cp312-musllinux_1_2_s390x.whl", hash = "sha256:e5364a4502efca094731680e80009632ad6624084aff9a23ce8c8c6820de3e51", size = 860138 },
    { url = "https://files.pythonhosted.org/packages/93/2d/dd56bb76bd8e95bbce684326302f287455b56242a4f9c61f1bc76e28360e/regex-2024.11.6-cp312-cp312-musllinux_1_2_x86_64.whl", hash = "sha256:0a86e7eeca091c09e021db8eb72d54751e527fa47b8d5787caf96d9831bd02ad", size = 787692 },
    { url = "https://files.pythonhosted.org/packages/0b/55/31877a249ab7a5156758246b9c59539abbeba22461b7d8adc9e8475ff73e/regex-2024.11.6-cp312-cp312-win32.whl", hash = "sha256:32f9a4c643baad4efa81d549c2aadefaeba12249b2adc5af541759237eee1c54", size = 262135 },
    { url = "https://files.pythonhosted.org/packages/38/ec/ad2d7de49a600cdb8dd78434a1aeffe28b9d6fc42eb36afab4a27ad23384/regex-2024.11.6-cp312-cp312-win_amd64.whl", hash = "sha256:a93c194e2df18f7d264092dc8539b8ffb86b45b899ab976aa15d48214138e81b", size = 273567 },
    { url = "https://files.pythonhosted.org/packages/90/73/bcb0e36614601016552fa9344544a3a2ae1809dc1401b100eab02e772e1f/regex-2024.11.6-cp313-cp313-macosx_10_13_universal2.whl", hash = "sha256:a6ba92c0bcdf96cbf43a12c717eae4bc98325ca3730f6b130ffa2e3c3c723d84", size = 483525 },
    { url = "https://files.pythonhosted.org/packages/0f/3f/f1a082a46b31e25291d830b369b6b0c5576a6f7fb89d3053a354c24b8a83/regex-2024.11.6-cp313-cp313-macosx_10_13_x86_64.whl", hash = "sha256:525eab0b789891ac3be914d36893bdf972d483fe66551f79d3e27146191a37d4", size = 288324 },
    { url = "https://files.pythonhosted.org/packages/09/c9/4e68181a4a652fb3ef5099e077faf4fd2a694ea6e0f806a7737aff9e758a/regex-2024.11.6-cp313-cp313-macosx_11_0_arm64.whl", hash = "sha256:086a27a0b4ca227941700e0b31425e7a28ef1ae8e5e05a33826e17e47fbfdba0", size = 284617 },
    { url = "https://files.pythonhosted.org/packages/fc/fd/37868b75eaf63843165f1d2122ca6cb94bfc0271e4428cf58c0616786dce/regex-2024.11.6-cp313-cp313-manylinux_2_17_aarch64.manylinux2014_aarch64.whl", hash = "sha256:bde01f35767c4a7899b7eb6e823b125a64de314a8ee9791367c9a34d56af18d0", size = 795023 },
    { url = "https://files.pythonhosted.org/packages/c4/7c/d4cd9c528502a3dedb5c13c146e7a7a539a3853dc20209c8e75d9ba9d1b2/regex-2024.11.6-cp313-cp313-manylinux_2_17_ppc64le.manylinux2014_ppc64le.whl", hash = "sha256:b583904576650166b3d920d2bcce13971f6f9e9a396c673187f49811b2769dc7", size = 833072 },
    { url = "https://files.pythonhosted.org/packages/4f/db/46f563a08f969159c5a0f0e722260568425363bea43bb7ae370becb66a67/regex-2024.11.6-cp313-cp313-manylinux_2_17_s390x.manylinux2014_s390x.whl", hash = "sha256:1c4de13f06a0d54fa0d5ab1b7138bfa0d883220965a29616e3ea61b35d5f5fc7", size = 823130 },
    { url = "https://files.pythonhosted.org/packages/db/60/1eeca2074f5b87df394fccaa432ae3fc06c9c9bfa97c5051aed70e6e00c2/regex-2024.11.6-cp313-cp313-manylinux_2_17_x86_64.manylinux2014_x86_64.whl", hash = "sha256:3cde6e9f2580eb1665965ce9bf17ff4952f34f5b126beb509fee8f4e994f143c", size = 796857 },
    { url = "https://files.pythonhosted.org/packages/10/db/ac718a08fcee981554d2f7bb8402f1faa7e868c1345c16ab1ebec54b0d7b/regex-2024.11.6-cp313-cp313-manylinux_2_5_i686.manylinux1_i686.manylinux_2_17_i686.manylinux2014_i686.whl", hash = "sha256:0d7f453dca13f40a02b79636a339c5b62b670141e63efd511d3f8f73fba162b3", size = 784006 },
    { url = "https://files.pythonhosted.org/packages/c2/41/7da3fe70216cea93144bf12da2b87367590bcf07db97604edeea55dac9ad/regex-2024.11.6-cp313-cp313-musllinux_1_2_aarch64.whl", hash = "sha256:59dfe1ed21aea057a65c6b586afd2a945de04fc7db3de0a6e3ed5397ad491b07", size = 781650 },
    { url = "https://files.pythonhosted.org/packages/a7/d5/880921ee4eec393a4752e6ab9f0fe28009435417c3102fc413f3fe81c4e5/regex-2024.11.6-cp313-cp313-musllinux_1_2_i686.whl", hash = "sha256:b97c1e0bd37c5cd7902e65f410779d39eeda155800b65fc4d04cc432efa9bc6e", size = 789545 },
    { url = "https://files.pythonhosted.org/packages/dc/96/53770115e507081122beca8899ab7f5ae28ae790bfcc82b5e38976df6a77/regex-2024.11.6-cp313-cp313-musllinux_1_2_ppc64le.whl", hash = "sha256:f9d1e379028e0fc2ae3654bac3cbbef81bf3fd571272a42d56c24007979bafb6", size = 853045 },
    { url = "https://files.pythonhosted.org/packages/31/d3/1372add5251cc2d44b451bd94f43b2ec78e15a6e82bff6a290ef9fd8f00a/regex-2024.11.6-cp313-cp313-musllinux_1_2_s390x.whl", hash = "sha256:13291b39131e2d002a7940fb176e120bec5145f3aeb7621be6534e46251912c4", size = 860182 },
    { url = "https://files.pythonhosted.org/packages/ed/e3/c446a64984ea9f69982ba1a69d4658d5014bc7a0ea468a07e1a1265db6e2/regex-2024.11.6-cp313-cp313-musllinux_1_2_x86_64.whl", hash = "sha256:4f51f88c126370dcec4908576c5a627220da6c09d0bff31cfa89f2523843316d", size = 787733 },
    { url = "https://files.pythonhosted.org/packages/2b/f1/e40c8373e3480e4f29f2692bd21b3e05f296d3afebc7e5dcf21b9756ca1c/regex-2024.11.6-cp313-cp313-win32.whl", hash = "sha256:63b13cfd72e9601125027202cad74995ab26921d8cd935c25f09c630436348ff", size = 262122 },
    { url = "https://files.pythonhosted.org/packages/45/94/bc295babb3062a731f52621cdc992d123111282e291abaf23faa413443ea/regex-2024.11.6-cp313-cp313-win_amd64.whl", hash = "sha256:2b3361af3198667e99927da8b84c1b010752fa4b1115ee30beaa332cabc3ef1a", size = 273545 },
]

[[package]]
name = "requests"
version = "2.32.3"
source = { registry = "https://pypi.org/simple" }
dependencies = [
    { name = "certifi" },
    { name = "charset-normalizer" },
    { name = "idna" },
    { name = "urllib3" },
]
sdist = { url = "https://files.pythonhosted.org/packages/63/70/2bf7780ad2d390a8d301ad0b550f1581eadbd9a20f896afe06353c2a2913/requests-2.32.3.tar.gz", hash = "sha256:55365417734eb18255590a9ff9eb97e9e1da868d4ccd6402399eaf68af20a760", size = 131218 }
wheels = [
    { url = "https://files.pythonhosted.org/packages/f9/9b/335f9764261e915ed497fcdeb11df5dfd6f7bf257d4a6a2a686d80da4d54/requests-2.32.3-py3-none-any.whl", hash = "sha256:70761cfe03c773ceb22aa2f671b4757976145175cdfca038c02654d061d6dcc6", size = 64928 },
]

[[package]]
name = "rich"
version = "13.9.4"
source = { registry = "https://pypi.org/simple" }
dependencies = [
    { name = "markdown-it-py" },
    { name = "pygments" },
    { name = "typing-extensions", marker = "python_full_version < '3.11'" },
]
sdist = { url = "https://files.pythonhosted.org/packages/ab/3a/0316b28d0761c6734d6bc14e770d85506c986c85ffb239e688eeaab2c2bc/rich-13.9.4.tar.gz", hash = "sha256:439594978a49a09530cff7ebc4b5c7103ef57baf48d5ea3184f21d9a2befa098", size = 223149 }
wheels = [
    { url = "https://files.pythonhosted.org/packages/19/71/39c7c0d87f8d4e6c020a393182060eaefeeae6c01dab6a84ec346f2567df/rich-13.9.4-py3-none-any.whl", hash = "sha256:6049d5e6ec054bf2779ab3358186963bac2ea89175919d699e378b99738c2a90", size = 242424 },
]

[[package]]
name = "ruff"
version = "0.8.5"
source = { registry = "https://pypi.org/simple" }
sdist = { url = "https://files.pythonhosted.org/packages/25/5d/4b5403f3e89837decfd54c51bea7f94b7d3fae77e08858603d0e04d7ad17/ruff-0.8.5.tar.gz", hash = "sha256:1098d36f69831f7ff2a1da3e6407d5fbd6dfa2559e4f74ff2d260c5588900317", size = 3454835 }
wheels = [
    { url = "https://files.pythonhosted.org/packages/73/f8/03391745a703ce11678eb37c48ae89ec60396ea821e9d0bcea7c8e88fd91/ruff-0.8.5-py3-none-linux_armv6l.whl", hash = "sha256:5ad11a5e3868a73ca1fa4727fe7e33735ea78b416313f4368c504dbeb69c0f88", size = 10626889 },
    { url = "https://files.pythonhosted.org/packages/55/74/83bb74a44183b904216f3edfb9995b89830c83aaa6ce84627f74da0e0cf8/ruff-0.8.5-py3-none-macosx_10_12_x86_64.whl", hash = "sha256:f69ab37771ea7e0715fead8624ec42996d101269a96e31f4d31be6fc33aa19b7", size = 10398233 },
    { url = "https://files.pythonhosted.org/packages/e8/7a/a162a4feb3ef85d594527165e366dde09d7a1e534186ff4ba5d127eda850/ruff-0.8.5-py3-none-macosx_11_0_arm64.whl", hash = "sha256:b5462d7804558ccff9c08fe8cbf6c14b7efe67404316696a2dde48297b1925bb", size = 10001843 },
    { url = "https://files.pythonhosted.org/packages/e7/9f/5ee5dcd135411402e35b6ec6a8dfdadbd31c5cd1c36a624d356a38d76090/ruff-0.8.5-py3-none-manylinux_2_17_aarch64.manylinux2014_aarch64.whl", hash = "sha256:d56de7220a35607f9fe59f8a6d018e14504f7b71d784d980835e20fc0611cd50", size = 10872507 },
    { url = "https://files.pythonhosted.org/packages/b6/67/db2df2dd4a34b602d7f6ebb1b3744c8157f0d3579973ffc58309c9c272e8/ruff-0.8.5-py3-none-manylinux_2_17_armv7l.manylinux2014_armv7l.whl", hash = "sha256:9d99cf80b0429cbebf31cbbf6f24f05a29706f0437c40413d950e67e2d4faca4", size = 10377200 },
    { url = "https://files.pythonhosted.org/packages/fe/ff/fe3a6a73006bced73e60d171d154a82430f61d97e787f511a24bd6302611/ruff-0.8.5-py3-none-manylinux_2_17_i686.manylinux2014_i686.whl", hash = "sha256:7b75ac29715ac60d554a049dbb0ef3b55259076181c3369d79466cb130eb5afd", size = 11433155 },
    { url = "https://files.pythonhosted.org/packages/e3/95/c1d1a1fe36658c1f3e1b47e1cd5f688b72d5786695b9e621c2c38399a95e/ruff-0.8.5-py3-none-manylinux_2_17_ppc64.manylinux2014_ppc64.whl", hash = "sha256:c9d526a62c9eda211b38463528768fd0ada25dad524cb33c0e99fcff1c67b5dc", size = 12139227 },
    { url = "https://files.pythonhosted.org/packages/1b/fe/644b70d473a27b5112ac7a3428edcc1ce0db775c301ff11aa146f71886e0/ruff-0.8.5-py3-none-manylinux_2_17_ppc64le.manylinux2014_ppc64le.whl", hash = "sha256:587c5e95007612c26509f30acc506c874dab4c4abbacd0357400bd1aa799931b", size = 11697941 },
    { url = "https://files.pythonhosted.org/packages/00/39/4f83e517ec173e16a47c6d102cd22a1aaebe80e1208a1f2e83ab9a0e4134/ruff-0.8.5-py3-none-manylinux_2_17_s390x.manylinux2014_s390x.whl", hash = "sha256:622b82bf3429ff0e346835ec213aec0a04d9730480cbffbb6ad9372014e31bbd", size = 12967686 },
    { url = "https://files.pythonhosted.org/packages/1a/f6/52a2973ff108d74b5da706a573379eea160bece098f7cfa3f35dc4622710/ruff-0.8.5-py3-none-manylinux_2_17_x86_64.manylinux2014_x86_64.whl", hash = "sha256:f99be814d77a5dac8a8957104bdd8c359e85c86b0ee0e38dca447cb1095f70fb", size = 11253788 },
    { url = "https://files.pythonhosted.org/packages/ce/1f/3b30f3c65b1303cb8e268ec3b046b77ab21ed8e26921cfc7e8232aa57f2c/ruff-0.8.5-py3-none-musllinux_1_2_aarch64.whl", hash = "sha256:c01c048f9c3385e0fd7822ad0fd519afb282af9cf1778f3580e540629df89725", size = 10860360 },
    { url = "https://files.pythonhosted.org/packages/a5/a8/2a3ea6bacead963f7aeeba0c61815d9b27b0d638e6a74984aa5cc5d27733/ruff-0.8.5-py3-none-musllinux_1_2_armv7l.whl", hash = "sha256:7512e8cb038db7f5db6aae0e24735ff9ea03bb0ed6ae2ce534e9baa23c1dc9ea", size = 10457922 },
    { url = "https://files.pythonhosted.org/packages/17/47/8f9514b670969aab57c5fc826fb500a16aee8feac1bcf8a91358f153a5ba/ruff-0.8.5-py3-none-musllinux_1_2_i686.whl", hash = "sha256:762f113232acd5b768d6b875d16aad6b00082add40ec91c927f0673a8ec4ede8", size = 10958347 },
    { url = "https://files.pythonhosted.org/packages/0d/d6/78a9af8209ad99541816d74f01ce678fc01ebb3f37dd7ab8966646dcd92b/ruff-0.8.5-py3-none-musllinux_1_2_x86_64.whl", hash = "sha256:03a90200c5dfff49e4c967b405f27fdfa81594cbb7c5ff5609e42d7fe9680da5", size = 11328882 },
    { url = "https://files.pythonhosted.org/packages/54/77/5c8072ec7afdfdf42c7a4019044486a2b6c85ee73617f8875ec94b977fed/ruff-0.8.5-py3-none-win32.whl", hash = "sha256:8710ffd57bdaa6690cbf6ecff19884b8629ec2a2a2a2f783aa94b1cc795139ed", size = 8802515 },
    { url = "https://files.pythonhosted.org/packages/bc/b6/47d2b06784de8ae992c45cceb2a30f3f205b3236a629d7ca4c0c134839a2/ruff-0.8.5-py3-none-win_amd64.whl", hash = "sha256:4020d8bf8d3a32325c77af452a9976a9ad6455773bcb94991cf15bd66b347e47", size = 9684231 },
    { url = "https://files.pythonhosted.org/packages/bf/5e/ffee22bf9f9e4b2669d1f0179ae8804584939fb6502b51f2401e26b1e028/ruff-0.8.5-py3-none-win_arm64.whl", hash = "sha256:134ae019ef13e1b060ab7136e7828a6d83ea727ba123381307eb37c6bd5e01cb", size = 9124741 },
]

[[package]]
name = "shellingham"
version = "1.5.4"
source = { registry = "https://pypi.org/simple" }
sdist = { url = "https://files.pythonhosted.org/packages/58/15/8b3609fd3830ef7b27b655beb4b4e9c62313a4e8da8c676e142cc210d58e/shellingham-1.5.4.tar.gz", hash = "sha256:8dbca0739d487e5bd35ab3ca4b36e11c4078f3a234bfce294b0a0291363404de", size = 10310 }
wheels = [
    { url = "https://files.pythonhosted.org/packages/e0/f9/0595336914c5619e5f28a1fb793285925a8cd4b432c9da0a987836c7f822/shellingham-1.5.4-py2.py3-none-any.whl", hash = "sha256:7ecfff8f2fd72616f7481040475a65b2bf8af90a56c89140852d1120324e8686", size = 9755 },
]

[[package]]
name = "six"
version = "1.17.0"
source = { registry = "https://pypi.org/simple" }
sdist = { url = "https://files.pythonhosted.org/packages/94/e7/b2c673351809dca68a0e064b6af791aa332cf192da575fd474ed7d6f16a2/six-1.17.0.tar.gz", hash = "sha256:ff70335d468e7eb6ec65b95b99d3a2836546063f63acc5171de367e834932a81", size = 34031 }
wheels = [
    { url = "https://files.pythonhosted.org/packages/b7/ce/149a00dd41f10bc29e5921b496af8b574d8413afcd5e30dfa0ed46c2cc5e/six-1.17.0-py2.py3-none-any.whl", hash = "sha256:4721f391ed90541fddacab5acf947aa0d3dc7d27b2e1e8eda2be8970586c3274", size = 11050 },
]

[[package]]
name = "sniffio"
version = "1.3.1"
source = { registry = "https://pypi.org/simple" }
sdist = { url = "https://files.pythonhosted.org/packages/a2/87/a6771e1546d97e7e041b6ae58d80074f81b7d5121207425c964ddf5cfdbd/sniffio-1.3.1.tar.gz", hash = "sha256:f4324edc670a0f49750a81b895f35c3adb843cca46f0530f79fc1babb23789dc", size = 20372 }
wheels = [
    { url = "https://files.pythonhosted.org/packages/e9/44/75a9c9421471a6c4805dbf2356f7c181a29c1879239abab1ea2cc8f38b40/sniffio-1.3.1-py3-none-any.whl", hash = "sha256:2f6da418d1f1e0fddd844478f41680e794e6051915791a034ff65e5f100525a2", size = 10235 },
]

[[package]]
name = "sortedcontainers"
version = "2.4.0"
source = { registry = "https://pypi.org/simple" }
sdist = { url = "https://files.pythonhosted.org/packages/e8/c4/ba2f8066cceb6f23394729afe52f3bf7adec04bf9ed2c820b39e19299111/sortedcontainers-2.4.0.tar.gz", hash = "sha256:25caa5a06cc30b6b83d11423433f65d1f9d76c4c6a0c90e3379eaa43b9bfdb88", size = 30594 }
wheels = [
    { url = "https://files.pythonhosted.org/packages/32/46/9cb0e58b2deb7f82b84065f37f3bffeb12413f947f9388e4cac22c4621ce/sortedcontainers-2.4.0-py2.py3-none-any.whl", hash = "sha256:a163dcaede0f1c021485e957a39245190e74249897e2ae4b2aa38595db237ee0", size = 29575 },
]

[[package]]
name = "sse-starlette"
version = "2.0.0"
source = { registry = "https://pypi.org/simple" }
dependencies = [
    { name = "anyio" },
    { name = "starlette" },
    { name = "uvicorn" },
]
sdist = { url = "https://files.pythonhosted.org/packages/3c/54/9651ca960c0fbb997fb2a69dc01b29b182c643eb42a59b82623f7716054a/sse_starlette-2.0.0.tar.gz", hash = "sha256:0c43cc43aca4884c88c8416b65777c4de874cc4773e6458d3579c0a353dc2fb7", size = 18235 }
wheels = [
    { url = "https://files.pythonhosted.org/packages/50/04/b1569f95ce91fbfe35e5e6b3b11e8373ffe4fa81e998818c8c995a873896/sse_starlette-2.0.0-py3-none-any.whl", hash = "sha256:c4dd134302cb9708d47cae23c365fe0a089aa2a875d2f887ac80f235a9ee5744", size = 9032 },
]

[[package]]
name = "starlette"
version = "0.27.0"
source = { registry = "https://pypi.org/simple" }
dependencies = [
    { name = "anyio" },
]
sdist = { url = "https://files.pythonhosted.org/packages/06/68/559bed5484e746f1ab2ebbe22312f2c25ec62e4b534916d41a8c21147bf8/starlette-0.27.0.tar.gz", hash = "sha256:6a6b0d042acb8d469a01eba54e9cda6cbd24ac602c4cd016723117d6a7e73b75", size = 51394 }
wheels = [
    { url = "https://files.pythonhosted.org/packages/58/f8/e2cca22387965584a409795913b774235752be4176d276714e15e1a58884/starlette-0.27.0-py3-none-any.whl", hash = "sha256:918416370e846586541235ccd38a474c08b80443ed31c578a418e2209b3eef91", size = 66978 },
]

[[package]]
name = "tinycss2"
version = "1.4.0"
source = { registry = "https://pypi.org/simple" }
dependencies = [
    { name = "webencodings" },
]
sdist = { url = "https://files.pythonhosted.org/packages/7a/fd/7a5ee21fd08ff70d3d33a5781c255cbe779659bd03278feb98b19ee550f4/tinycss2-1.4.0.tar.gz", hash = "sha256:10c0972f6fc0fbee87c3edb76549357415e94548c1ae10ebccdea16fb404a9b7", size = 87085 }
wheels = [
    { url = "https://files.pythonhosted.org/packages/e6/34/ebdc18bae6aa14fbee1a08b63c015c72b64868ff7dae68808ab500c492e2/tinycss2-1.4.0-py3-none-any.whl", hash = "sha256:3a49cf47b7675da0b15d0c6e1df8df4ebd96e9394bb905a5775adb0d884c5289", size = 26610 },
]

[[package]]
name = "tomli"
version = "2.2.1"
source = { registry = "https://pypi.org/simple" }
sdist = { url = "https://files.pythonhosted.org/packages/18/87/302344fed471e44a87289cf4967697d07e532f2421fdaf868a303cbae4ff/tomli-2.2.1.tar.gz", hash = "sha256:cd45e1dc79c835ce60f7404ec8119f2eb06d38b1deba146f07ced3bbc44505ff", size = 17175 }
wheels = [
    { url = "https://files.pythonhosted.org/packages/43/ca/75707e6efa2b37c77dadb324ae7d9571cb424e61ea73fad7c56c2d14527f/tomli-2.2.1-cp311-cp311-macosx_10_9_x86_64.whl", hash = "sha256:678e4fa69e4575eb77d103de3df8a895e1591b48e740211bd1067378c69e8249", size = 131077 },
    { url = "https://files.pythonhosted.org/packages/c7/16/51ae563a8615d472fdbffc43a3f3d46588c264ac4f024f63f01283becfbb/tomli-2.2.1-cp311-cp311-macosx_11_0_arm64.whl", hash = "sha256:023aa114dd824ade0100497eb2318602af309e5a55595f76b626d6d9f3b7b0a6", size = 123429 },
    { url = "https://files.pythonhosted.org/packages/f1/dd/4f6cd1e7b160041db83c694abc78e100473c15d54620083dbd5aae7b990e/tomli-2.2.1-cp311-cp311-manylinux_2_17_aarch64.manylinux2014_aarch64.whl", hash = "sha256:ece47d672db52ac607a3d9599a9d48dcb2f2f735c6c2d1f34130085bb12b112a", size = 226067 },
    { url = "https://files.pythonhosted.org/packages/a9/6b/c54ede5dc70d648cc6361eaf429304b02f2871a345bbdd51e993d6cdf550/tomli-2.2.1-cp311-cp311-manylinux_2_17_x86_64.manylinux2014_x86_64.whl", hash = "sha256:6972ca9c9cc9f0acaa56a8ca1ff51e7af152a9f87fb64623e31d5c83700080ee", size = 236030 },
    { url = "https://files.pythonhosted.org/packages/1f/47/999514fa49cfaf7a92c805a86c3c43f4215621855d151b61c602abb38091/tomli-2.2.1-cp311-cp311-manylinux_2_5_i686.manylinux1_i686.manylinux_2_17_i686.manylinux2014_i686.whl", hash = "sha256:c954d2250168d28797dd4e3ac5cf812a406cd5a92674ee4c8f123c889786aa8e", size = 240898 },
    { url = "https://files.pythonhosted.org/packages/73/41/0a01279a7ae09ee1573b423318e7934674ce06eb33f50936655071d81a24/tomli-2.2.1-cp311-cp311-musllinux_1_2_aarch64.whl", hash = "sha256:8dd28b3e155b80f4d54beb40a441d366adcfe740969820caf156c019fb5c7ec4", size = 229894 },
    { url = "https://files.pythonhosted.org/packages/55/18/5d8bc5b0a0362311ce4d18830a5d28943667599a60d20118074ea1b01bb7/tomli-2.2.1-cp311-cp311-musllinux_1_2_i686.whl", hash = "sha256:e59e304978767a54663af13c07b3d1af22ddee3bb2fb0618ca1593e4f593a106", size = 245319 },
    { url = "https://files.pythonhosted.org/packages/92/a3/7ade0576d17f3cdf5ff44d61390d4b3febb8a9fc2b480c75c47ea048c646/tomli-2.2.1-cp311-cp311-musllinux_1_2_x86_64.whl", hash = "sha256:33580bccab0338d00994d7f16f4c4ec25b776af3ffaac1ed74e0b3fc95e885a8", size = 238273 },
    { url = "https://files.pythonhosted.org/packages/72/6f/fa64ef058ac1446a1e51110c375339b3ec6be245af9d14c87c4a6412dd32/tomli-2.2.1-cp311-cp311-win32.whl", hash = "sha256:465af0e0875402f1d226519c9904f37254b3045fc5084697cefb9bdde1ff99ff", size = 98310 },
    { url = "https://files.pythonhosted.org/packages/6a/1c/4a2dcde4a51b81be3530565e92eda625d94dafb46dbeb15069df4caffc34/tomli-2.2.1-cp311-cp311-win_amd64.whl", hash = "sha256:2d0f2fdd22b02c6d81637a3c95f8cd77f995846af7414c5c4b8d0545afa1bc4b", size = 108309 },
    { url = "https://files.pythonhosted.org/packages/52/e1/f8af4c2fcde17500422858155aeb0d7e93477a0d59a98e56cbfe75070fd0/tomli-2.2.1-cp312-cp312-macosx_10_13_x86_64.whl", hash = "sha256:4a8f6e44de52d5e6c657c9fe83b562f5f4256d8ebbfe4ff922c495620a7f6cea", size = 132762 },
    { url = "https://files.pythonhosted.org/packages/03/b8/152c68bb84fc00396b83e7bbddd5ec0bd3dd409db4195e2a9b3e398ad2e3/tomli-2.2.1-cp312-cp312-macosx_11_0_arm64.whl", hash = "sha256:8d57ca8095a641b8237d5b079147646153d22552f1c637fd3ba7f4b0b29167a8", size = 123453 },
    { url = "https://files.pythonhosted.org/packages/c8/d6/fc9267af9166f79ac528ff7e8c55c8181ded34eb4b0e93daa767b8841573/tomli-2.2.1-cp312-cp312-manylinux_2_17_aarch64.manylinux2014_aarch64.whl", hash = "sha256:4e340144ad7ae1533cb897d406382b4b6fede8890a03738ff1683af800d54192", size = 233486 },
    { url = "https://files.pythonhosted.org/packages/5c/51/51c3f2884d7bab89af25f678447ea7d297b53b5a3b5730a7cb2ef6069f07/tomli-2.2.1-cp312-cp312-manylinux_2_17_x86_64.manylinux2014_x86_64.whl", hash = "sha256:db2b95f9de79181805df90bedc5a5ab4c165e6ec3fe99f970d0e302f384ad222", size = 242349 },
    { url = "https://files.pythonhosted.org/packages/ab/df/bfa89627d13a5cc22402e441e8a931ef2108403db390ff3345c05253935e/tomli-2.2.1-cp312-cp312-manylinux_2_5_i686.manylinux1_i686.manylinux_2_17_i686.manylinux2014_i686.whl", hash = "sha256:40741994320b232529c802f8bc86da4e1aa9f413db394617b9a256ae0f9a7f77", size = 252159 },
    { url = "https://files.pythonhosted.org/packages/9e/6e/fa2b916dced65763a5168c6ccb91066f7639bdc88b48adda990db10c8c0b/tomli-2.2.1-cp312-cp312-musllinux_1_2_aarch64.whl", hash = "sha256:400e720fe168c0f8521520190686ef8ef033fb19fc493da09779e592861b78c6", size = 237243 },
    { url = "https://files.pythonhosted.org/packages/b4/04/885d3b1f650e1153cbb93a6a9782c58a972b94ea4483ae4ac5cedd5e4a09/tomli-2.2.1-cp312-cp312-musllinux_1_2_i686.whl", hash = "sha256:02abe224de6ae62c19f090f68da4e27b10af2b93213d36cf44e6e1c5abd19fdd", size = 259645 },
    { url = "https://files.pythonhosted.org/packages/9c/de/6b432d66e986e501586da298e28ebeefd3edc2c780f3ad73d22566034239/tomli-2.2.1-cp312-cp312-musllinux_1_2_x86_64.whl", hash = "sha256:b82ebccc8c8a36f2094e969560a1b836758481f3dc360ce9a3277c65f374285e", size = 244584 },
    { url = "https://files.pythonhosted.org/packages/1c/9a/47c0449b98e6e7d1be6cbac02f93dd79003234ddc4aaab6ba07a9a7482e2/tomli-2.2.1-cp312-cp312-win32.whl", hash = "sha256:889f80ef92701b9dbb224e49ec87c645ce5df3fa2cc548664eb8a25e03127a98", size = 98875 },
    { url = "https://files.pythonhosted.org/packages/ef/60/9b9638f081c6f1261e2688bd487625cd1e660d0a85bd469e91d8db969734/tomli-2.2.1-cp312-cp312-win_amd64.whl", hash = "sha256:7fc04e92e1d624a4a63c76474610238576942d6b8950a2d7f908a340494e67e4", size = 109418 },
    { url = "https://files.pythonhosted.org/packages/04/90/2ee5f2e0362cb8a0b6499dc44f4d7d48f8fff06d28ba46e6f1eaa61a1388/tomli-2.2.1-cp313-cp313-macosx_10_13_x86_64.whl", hash = "sha256:f4039b9cbc3048b2416cc57ab3bda989a6fcf9b36cf8937f01a6e731b64f80d7", size = 132708 },
    { url = "https://files.pythonhosted.org/packages/c0/ec/46b4108816de6b385141f082ba99e315501ccd0a2ea23db4a100dd3990ea/tomli-2.2.1-cp313-cp313-macosx_11_0_arm64.whl", hash = "sha256:286f0ca2ffeeb5b9bd4fcc8d6c330534323ec51b2f52da063b11c502da16f30c", size = 123582 },
    { url = "https://files.pythonhosted.org/packages/a0/bd/b470466d0137b37b68d24556c38a0cc819e8febe392d5b199dcd7f578365/tomli-2.2.1-cp313-cp313-manylinux_2_17_aarch64.manylinux2014_aarch64.whl", hash = "sha256:a92ef1a44547e894e2a17d24e7557a5e85a9e1d0048b0b5e7541f76c5032cb13", size = 232543 },
    { url = "https://files.pythonhosted.org/packages/d9/e5/82e80ff3b751373f7cead2815bcbe2d51c895b3c990686741a8e56ec42ab/tomli-2.2.1-cp313-cp313-manylinux_2_17_x86_64.manylinux2014_x86_64.whl", hash = "sha256:9316dc65bed1684c9a98ee68759ceaed29d229e985297003e494aa825ebb0281", size = 241691 },
    { url = "https://files.pythonhosted.org/packages/05/7e/2a110bc2713557d6a1bfb06af23dd01e7dde52b6ee7dadc589868f9abfac/tomli-2.2.1-cp313-cp313-manylinux_2_5_i686.manylinux1_i686.manylinux_2_17_i686.manylinux2014_i686.whl", hash = "sha256:e85e99945e688e32d5a35c1ff38ed0b3f41f43fad8df0bdf79f72b2ba7bc5272", size = 251170 },
    { url = "https://files.pythonhosted.org/packages/64/7b/22d713946efe00e0adbcdfd6d1aa119ae03fd0b60ebed51ebb3fa9f5a2e5/tomli-2.2.1-cp313-cp313-musllinux_1_2_aarch64.whl", hash = "sha256:ac065718db92ca818f8d6141b5f66369833d4a80a9d74435a268c52bdfa73140", size = 236530 },
    { url = "https://files.pythonhosted.org/packages/38/31/3a76f67da4b0cf37b742ca76beaf819dca0ebef26d78fc794a576e08accf/tomli-2.2.1-cp313-cp313-musllinux_1_2_i686.whl", hash = "sha256:d920f33822747519673ee656a4b6ac33e382eca9d331c87770faa3eef562aeb2", size = 258666 },
    { url = "https://files.pythonhosted.org/packages/07/10/5af1293da642aded87e8a988753945d0cf7e00a9452d3911dd3bb354c9e2/tomli-2.2.1-cp313-cp313-musllinux_1_2_x86_64.whl", hash = "sha256:a198f10c4d1b1375d7687bc25294306e551bf1abfa4eace6650070a5c1ae2744", size = 243954 },
    { url = "https://files.pythonhosted.org/packages/5b/b9/1ed31d167be802da0fc95020d04cd27b7d7065cc6fbefdd2f9186f60d7bd/tomli-2.2.1-cp313-cp313-win32.whl", hash = "sha256:d3f5614314d758649ab2ab3a62d4f2004c825922f9e370b29416484086b264ec", size = 98724 },
    { url = "https://files.pythonhosted.org/packages/c7/32/b0963458706accd9afcfeb867c0f9175a741bf7b19cd424230714d722198/tomli-2.2.1-cp313-cp313-win_amd64.whl", hash = "sha256:a38aa0308e754b0e3c67e344754dff64999ff9b513e691d0e786265c93583c69", size = 109383 },
    { url = "https://files.pythonhosted.org/packages/6e/c2/61d3e0f47e2b74ef40a68b9e6ad5984f6241a942f7cd3bbfbdbd03861ea9/tomli-2.2.1-py3-none-any.whl", hash = "sha256:cb55c73c5f4408779d0cf3eef9f762b9c9f147a77de7b258bef0a5628adc85cc", size = 14257 },
]

[[package]]
name = "trio"
version = "0.26.2"
source = { registry = "https://pypi.org/simple" }
dependencies = [
    { name = "attrs" },
    { name = "cffi", marker = "implementation_name != 'pypy' and os_name == 'nt'" },
    { name = "exceptiongroup", marker = "python_full_version < '3.11'" },
    { name = "idna" },
    { name = "outcome" },
    { name = "sniffio" },
    { name = "sortedcontainers" },
]
sdist = { url = "https://files.pythonhosted.org/packages/9a/03/ab0e9509be0c6465e2773768ec25ee0cb8053c0b91471ab3854bbf2294b2/trio-0.26.2.tar.gz", hash = "sha256:0346c3852c15e5c7d40ea15972c4805689ef2cb8b5206f794c9c19450119f3a4", size = 561156 }
wheels = [
    { url = "https://files.pythonhosted.org/packages/1c/70/efa56ce2271c44a7f4f43533a0477e6854a0948e9f7b76491de1fd3be7c9/trio-0.26.2-py3-none-any.whl", hash = "sha256:c5237e8133eb0a1d72f09a971a55c28ebe69e351c783fc64bc37db8db8bbe1d0", size = 475996 },
]

[[package]]
name = "typer"
version = "0.12.4"
source = { registry = "https://pypi.org/simple" }
dependencies = [
    { name = "click" },
    { name = "rich" },
    { name = "shellingham" },
    { name = "typing-extensions" },
]
sdist = { url = "https://files.pythonhosted.org/packages/d4/f7/f174a1cae84848ae8b27170a96187b91937b743f0580ff968078fe16930a/typer-0.12.4.tar.gz", hash = "sha256:c9c1613ed6a166162705b3347b8d10b661ccc5d95692654d0fb628118f2c34e6", size = 97945 }
wheels = [
    { url = "https://files.pythonhosted.org/packages/ae/cc/15083dcde1252a663398b1b2a173637a3ec65adadfb95137dc95df1e6adc/typer-0.12.4-py3-none-any.whl", hash = "sha256:819aa03699f438397e876aa12b0d63766864ecba1b579092cc9fe35d886e34b6", size = 47402 },
]

[[package]]
name = "typing-extensions"
version = "4.12.2"
source = { registry = "https://pypi.org/simple" }
sdist = { url = "https://files.pythonhosted.org/packages/df/db/f35a00659bc03fec321ba8bce9420de607a1d37f8342eee1863174c69557/typing_extensions-4.12.2.tar.gz", hash = "sha256:1a7ead55c7e559dd4dee8856e3a88b41225abfe1ce8df57b7c13915fe121ffb8", size = 85321 }
wheels = [
    { url = "https://files.pythonhosted.org/packages/26/9f/ad63fc0248c5379346306f8668cda6e2e2e9c95e01216d2b8ffd9ff037d0/typing_extensions-4.12.2-py3-none-any.whl", hash = "sha256:04e5ca0351e0f3f85c6853954072df659d0d13fac324d0072316b67d7794700d", size = 37438 },
]

[[package]]
name = "urllib3"
version = "2.3.0"
source = { registry = "https://pypi.org/simple" }
sdist = { url = "https://files.pythonhosted.org/packages/aa/63/e53da845320b757bf29ef6a9062f5c669fe997973f966045cb019c3f4b66/urllib3-2.3.0.tar.gz", hash = "sha256:f8c5449b3cf0861679ce7e0503c7b44b5ec981bec0d1d3795a07f1ba96f0204d", size = 307268 }
wheels = [
    { url = "https://files.pythonhosted.org/packages/c8/19/4ec628951a74043532ca2cf5d97b7b14863931476d117c471e8e2b1eb39f/urllib3-2.3.0-py3-none-any.whl", hash = "sha256:1cee9ad369867bfdbbb48b7dd50374c0967a0bb7710050facf0dd6911440e3df", size = 128369 },
]

[[package]]
name = "uvicorn"
version = "0.30.0"
source = { registry = "https://pypi.org/simple" }
dependencies = [
    { name = "click" },
    { name = "h11" },
    { name = "typing-extensions", marker = "python_full_version < '3.11'" },
]
sdist = { url = "https://files.pythonhosted.org/packages/d3/f7/4ad826703a49b320a4adf2470fdd2a3481ea13f4460cb615ad12c75be003/uvicorn-0.30.0.tar.gz", hash = "sha256:f678dec4fa3a39706bbf49b9ec5fc40049d42418716cea52b53f07828a60aa37", size = 42560 }
wheels = [
    { url = "https://files.pythonhosted.org/packages/2a/a1/d57e38417a8dabb22df02b6aebc209dc73485792e6c5620e501547133d0b/uvicorn-0.30.0-py3-none-any.whl", hash = "sha256:78fa0b5f56abb8562024a59041caeb555c86e48d0efdd23c3fe7de7a4075bdab", size = 62388 },
]

[[package]]
name = "watchdog"
version = "6.0.0"
source = { registry = "https://pypi.org/simple" }
sdist = { url = "https://files.pythonhosted.org/packages/db/7d/7f3d619e951c88ed75c6037b246ddcf2d322812ee8ea189be89511721d54/watchdog-6.0.0.tar.gz", hash = "sha256:9ddf7c82fda3ae8e24decda1338ede66e1c99883db93711d8fb941eaa2d8c282", size = 131220 }
wheels = [
    { url = "https://files.pythonhosted.org/packages/0c/56/90994d789c61df619bfc5ce2ecdabd5eeff564e1eb47512bd01b5e019569/watchdog-6.0.0-cp310-cp310-macosx_10_9_universal2.whl", hash = "sha256:d1cdb490583ebd691c012b3d6dae011000fe42edb7a82ece80965b42abd61f26", size = 96390 },
    { url = "https://files.pythonhosted.org/packages/55/46/9a67ee697342ddf3c6daa97e3a587a56d6c4052f881ed926a849fcf7371c/watchdog-6.0.0-cp310-cp310-macosx_10_9_x86_64.whl", hash = "sha256:bc64ab3bdb6a04d69d4023b29422170b74681784ffb9463ed4870cf2f3e66112", size = 88389 },
    { url = "https://files.pythonhosted.org/packages/44/65/91b0985747c52064d8701e1075eb96f8c40a79df889e59a399453adfb882/watchdog-6.0.0-cp310-cp310-macosx_11_0_arm64.whl", hash = "sha256:c897ac1b55c5a1461e16dae288d22bb2e412ba9807df8397a635d88f671d36c3", size = 89020 },
    { url = "https://files.pythonhosted.org/packages/e0/24/d9be5cd6642a6aa68352ded4b4b10fb0d7889cb7f45814fb92cecd35f101/watchdog-6.0.0-cp311-cp311-macosx_10_9_universal2.whl", hash = "sha256:6eb11feb5a0d452ee41f824e271ca311a09e250441c262ca2fd7ebcf2461a06c", size = 96393 },
    { url = "https://files.pythonhosted.org/packages/63/7a/6013b0d8dbc56adca7fdd4f0beed381c59f6752341b12fa0886fa7afc78b/watchdog-6.0.0-cp311-cp311-macosx_10_9_x86_64.whl", hash = "sha256:ef810fbf7b781a5a593894e4f439773830bdecb885e6880d957d5b9382a960d2", size = 88392 },
    { url = "https://files.pythonhosted.org/packages/d1/40/b75381494851556de56281e053700e46bff5b37bf4c7267e858640af5a7f/watchdog-6.0.0-cp311-cp311-macosx_11_0_arm64.whl", hash = "sha256:afd0fe1b2270917c5e23c2a65ce50c2a4abb63daafb0d419fde368e272a76b7c", size = 89019 },
    { url = "https://files.pythonhosted.org/packages/39/ea/3930d07dafc9e286ed356a679aa02d777c06e9bfd1164fa7c19c288a5483/watchdog-6.0.0-cp312-cp312-macosx_10_13_universal2.whl", hash = "sha256:bdd4e6f14b8b18c334febb9c4425a878a2ac20efd1e0b231978e7b150f92a948", size = 96471 },
    { url = "https://files.pythonhosted.org/packages/12/87/48361531f70b1f87928b045df868a9fd4e253d9ae087fa4cf3f7113be363/watchdog-6.0.0-cp312-cp312-macosx_10_13_x86_64.whl", hash = "sha256:c7c15dda13c4eb00d6fb6fc508b3c0ed88b9d5d374056b239c4ad1611125c860", size = 88449 },
    { url = "https://files.pythonhosted.org/packages/5b/7e/8f322f5e600812e6f9a31b75d242631068ca8f4ef0582dd3ae6e72daecc8/watchdog-6.0.0-cp312-cp312-macosx_11_0_arm64.whl", hash = "sha256:6f10cb2d5902447c7d0da897e2c6768bca89174d0c6e1e30abec5421af97a5b0", size = 89054 },
    { url = "https://files.pythonhosted.org/packages/68/98/b0345cabdce2041a01293ba483333582891a3bd5769b08eceb0d406056ef/watchdog-6.0.0-cp313-cp313-macosx_10_13_universal2.whl", hash = "sha256:490ab2ef84f11129844c23fb14ecf30ef3d8a6abafd3754a6f75ca1e6654136c", size = 96480 },
    { url = "https://files.pythonhosted.org/packages/85/83/cdf13902c626b28eedef7ec4f10745c52aad8a8fe7eb04ed7b1f111ca20e/watchdog-6.0.0-cp313-cp313-macosx_10_13_x86_64.whl", hash = "sha256:76aae96b00ae814b181bb25b1b98076d5fc84e8a53cd8885a318b42b6d3a5134", size = 88451 },
    { url = "https://files.pythonhosted.org/packages/fe/c4/225c87bae08c8b9ec99030cd48ae9c4eca050a59bf5c2255853e18c87b50/watchdog-6.0.0-cp313-cp313-macosx_11_0_arm64.whl", hash = "sha256:a175f755fc2279e0b7312c0035d52e27211a5bc39719dd529625b1930917345b", size = 89057 },
    { url = "https://files.pythonhosted.org/packages/30/ad/d17b5d42e28a8b91f8ed01cb949da092827afb9995d4559fd448d0472763/watchdog-6.0.0-pp310-pypy310_pp73-macosx_10_15_x86_64.whl", hash = "sha256:c7ac31a19f4545dd92fc25d200694098f42c9a8e391bc00bdd362c5736dbf881", size = 87902 },
    { url = "https://files.pythonhosted.org/packages/5c/ca/c3649991d140ff6ab67bfc85ab42b165ead119c9e12211e08089d763ece5/watchdog-6.0.0-pp310-pypy310_pp73-macosx_11_0_arm64.whl", hash = "sha256:9513f27a1a582d9808cf21a07dae516f0fab1cf2d7683a742c498b93eedabb11", size = 88380 },
    { url = "https://files.pythonhosted.org/packages/a9/c7/ca4bf3e518cb57a686b2feb4f55a1892fd9a3dd13f470fca14e00f80ea36/watchdog-6.0.0-py3-none-manylinux2014_aarch64.whl", hash = "sha256:7607498efa04a3542ae3e05e64da8202e58159aa1fa4acddf7678d34a35d4f13", size = 79079 },
    { url = "https://files.pythonhosted.org/packages/5c/51/d46dc9332f9a647593c947b4b88e2381c8dfc0942d15b8edc0310fa4abb1/watchdog-6.0.0-py3-none-manylinux2014_armv7l.whl", hash = "sha256:9041567ee8953024c83343288ccc458fd0a2d811d6a0fd68c4c22609e3490379", size = 79078 },
    { url = "https://files.pythonhosted.org/packages/d4/57/04edbf5e169cd318d5f07b4766fee38e825d64b6913ca157ca32d1a42267/watchdog-6.0.0-py3-none-manylinux2014_i686.whl", hash = "sha256:82dc3e3143c7e38ec49d61af98d6558288c415eac98486a5c581726e0737c00e", size = 79076 },
    { url = "https://files.pythonhosted.org/packages/ab/cc/da8422b300e13cb187d2203f20b9253e91058aaf7db65b74142013478e66/watchdog-6.0.0-py3-none-manylinux2014_ppc64.whl", hash = "sha256:212ac9b8bf1161dc91bd09c048048a95ca3a4c4f5e5d4a7d1b1a7d5752a7f96f", size = 79077 },
    { url = "https://files.pythonhosted.org/packages/2c/3b/b8964e04ae1a025c44ba8e4291f86e97fac443bca31de8bd98d3263d2fcf/watchdog-6.0.0-py3-none-manylinux2014_ppc64le.whl", hash = "sha256:e3df4cbb9a450c6d49318f6d14f4bbc80d763fa587ba46ec86f99f9e6876bb26", size = 79078 },
    { url = "https://files.pythonhosted.org/packages/62/ae/a696eb424bedff7407801c257d4b1afda455fe40821a2be430e173660e81/watchdog-6.0.0-py3-none-manylinux2014_s390x.whl", hash = "sha256:2cce7cfc2008eb51feb6aab51251fd79b85d9894e98ba847408f662b3395ca3c", size = 79077 },
    { url = "https://files.pythonhosted.org/packages/b5/e8/dbf020b4d98251a9860752a094d09a65e1b436ad181faf929983f697048f/watchdog-6.0.0-py3-none-manylinux2014_x86_64.whl", hash = "sha256:20ffe5b202af80ab4266dcd3e91aae72bf2da48c0d33bdb15c66658e685e94e2", size = 79078 },
    { url = "https://files.pythonhosted.org/packages/07/f6/d0e5b343768e8bcb4cda79f0f2f55051bf26177ecd5651f84c07567461cf/watchdog-6.0.0-py3-none-win32.whl", hash = "sha256:07df1fdd701c5d4c8e55ef6cf55b8f0120fe1aef7ef39a1c6fc6bc2e606d517a", size = 79065 },
    { url = "https://files.pythonhosted.org/packages/db/d9/c495884c6e548fce18a8f40568ff120bc3a4b7b99813081c8ac0c936fa64/watchdog-6.0.0-py3-none-win_amd64.whl", hash = "sha256:cbafb470cf848d93b5d013e2ecb245d4aa1c8fd0504e863ccefa32445359d680", size = 79070 },
    { url = "https://files.pythonhosted.org/packages/33/e8/e40370e6d74ddba47f002a32919d91310d6074130fe4e17dabcafc15cbf1/watchdog-6.0.0-py3-none-win_ia64.whl", hash = "sha256:a1914259fa9e1454315171103c6a30961236f508b9b623eae470268bbcc6a22f", size = 79067 },
]

[[package]]
name = "webencodings"
version = "0.5.1"
source = { registry = "https://pypi.org/simple" }
sdist = { url = "https://files.pythonhosted.org/packages/0b/02/ae6ceac1baeda530866a85075641cec12989bd8d31af6d5ab4a3e8c92f47/webencodings-0.5.1.tar.gz", hash = "sha256:b36a1c245f2d304965eb4e0a82848379241dc04b865afcc4aab16748587e1923", size = 9721 }
wheels = [
    { url = "https://files.pythonhosted.org/packages/f4/24/2a3e3df732393fed8b3ebf2ec078f05546de641fe1b667ee316ec1dcf3b7/webencodings-0.5.1-py2.py3-none-any.whl", hash = "sha256:a0af1213f3c2226497a97e2b3aa01a7e4bee4f403f95be16fc9acd2947514a78", size = 11774 },
]

[[package]]
name = "websockets"
version = "15.0.1"
source = { registry = "https://pypi.org/simple" }
sdist = { url = "https://files.pythonhosted.org/packages/21/e6/26d09fab466b7ca9c7737474c52be4f76a40301b08362eb2dbc19dcc16c1/websockets-15.0.1.tar.gz", hash = "sha256:82544de02076bafba038ce055ee6412d68da13ab47f0c60cab827346de828dee", size = 177016 }
wheels = [
    { url = "https://files.pythonhosted.org/packages/1e/da/6462a9f510c0c49837bbc9345aca92d767a56c1fb2939e1579df1e1cdcf7/websockets-15.0.1-cp310-cp310-macosx_10_9_universal2.whl", hash = "sha256:d63efaa0cd96cf0c5fe4d581521d9fa87744540d4bc999ae6e08595a1014b45b", size = 175423 },
    { url = "https://files.pythonhosted.org/packages/1c/9f/9d11c1a4eb046a9e106483b9ff69bce7ac880443f00e5ce64261b47b07e7/websockets-15.0.1-cp310-cp310-macosx_10_9_x86_64.whl", hash = "sha256:ac60e3b188ec7574cb761b08d50fcedf9d77f1530352db4eef1707fe9dee7205", size = 173080 },
    { url = "https://files.pythonhosted.org/packages/d5/4f/b462242432d93ea45f297b6179c7333dd0402b855a912a04e7fc61c0d71f/websockets-15.0.1-cp310-cp310-macosx_11_0_arm64.whl", hash = "sha256:5756779642579d902eed757b21b0164cd6fe338506a8083eb58af5c372e39d9a", size = 173329 },
    { url = "https://files.pythonhosted.org/packages/6e/0c/6afa1f4644d7ed50284ac59cc70ef8abd44ccf7d45850d989ea7310538d0/websockets-15.0.1-cp310-cp310-manylinux_2_17_aarch64.manylinux2014_aarch64.whl", hash = "sha256:0fdfe3e2a29e4db3659dbd5bbf04560cea53dd9610273917799f1cde46aa725e", size = 182312 },
    { url = "https://files.pythonhosted.org/packages/dd/d4/ffc8bd1350b229ca7a4db2a3e1c482cf87cea1baccd0ef3e72bc720caeec/websockets-15.0.1-cp310-cp310-manylinux_2_5_i686.manylinux1_i686.manylinux_2_17_i686.manylinux2014_i686.whl", hash = "sha256:4c2529b320eb9e35af0fa3016c187dffb84a3ecc572bcee7c3ce302bfeba52bf", size = 181319 },
    { url = "https://files.pythonhosted.org/packages/97/3a/5323a6bb94917af13bbb34009fac01e55c51dfde354f63692bf2533ffbc2/websockets-15.0.1-cp310-cp310-manylinux_2_5_x86_64.manylinux1_x86_64.manylinux_2_17_x86_64.manylinux2014_x86_64.whl", hash = "sha256:ac1e5c9054fe23226fb11e05a6e630837f074174c4c2f0fe442996112a6de4fb", size = 181631 },
    { url = "https://files.pythonhosted.org/packages/a6/cc/1aeb0f7cee59ef065724041bb7ed667b6ab1eeffe5141696cccec2687b66/websockets-15.0.1-cp310-cp310-musllinux_1_2_aarch64.whl", hash = "sha256:5df592cd503496351d6dc14f7cdad49f268d8e618f80dce0cd5a36b93c3fc08d", size = 182016 },
    { url = "https://files.pythonhosted.org/packages/79/f9/c86f8f7af208e4161a7f7e02774e9d0a81c632ae76db2ff22549e1718a51/websockets-15.0.1-cp310-cp310-musllinux_1_2_i686.whl", hash = "sha256:0a34631031a8f05657e8e90903e656959234f3a04552259458aac0b0f9ae6fd9", size = 181426 },
    { url = "https://files.pythonhosted.org/packages/c7/b9/828b0bc6753db905b91df6ae477c0b14a141090df64fb17f8a9d7e3516cf/websockets-15.0.1-cp310-cp310-musllinux_1_2_x86_64.whl", hash = "sha256:3d00075aa65772e7ce9e990cab3ff1de702aa09be3940d1dc88d5abf1ab8a09c", size = 181360 },
    { url = "https://files.pythonhosted.org/packages/89/fb/250f5533ec468ba6327055b7d98b9df056fb1ce623b8b6aaafb30b55d02e/websockets-15.0.1-cp310-cp310-win32.whl", hash = "sha256:1234d4ef35db82f5446dca8e35a7da7964d02c127b095e172e54397fb6a6c256", size = 176388 },
    { url = "https://files.pythonhosted.org/packages/1c/46/aca7082012768bb98e5608f01658ff3ac8437e563eca41cf068bd5849a5e/websockets-15.0.1-cp310-cp310-win_amd64.whl", hash = "sha256:39c1fec2c11dc8d89bba6b2bf1556af381611a173ac2b511cf7231622058af41", size = 176830 },
    { url = "https://files.pythonhosted.org/packages/9f/32/18fcd5919c293a398db67443acd33fde142f283853076049824fc58e6f75/websockets-15.0.1-cp311-cp311-macosx_10_9_universal2.whl", hash = "sha256:823c248b690b2fd9303ba00c4f66cd5e2d8c3ba4aa968b2779be9532a4dad431", size = 175423 },
    { url = "https://files.pythonhosted.org/packages/76/70/ba1ad96b07869275ef42e2ce21f07a5b0148936688c2baf7e4a1f60d5058/websockets-15.0.1-cp311-cp311-macosx_10_9_x86_64.whl", hash = "sha256:678999709e68425ae2593acf2e3ebcbcf2e69885a5ee78f9eb80e6e371f1bf57", size = 173082 },
    { url = "https://files.pythonhosted.org/packages/86/f2/10b55821dd40eb696ce4704a87d57774696f9451108cff0d2824c97e0f97/websockets-15.0.1-cp311-cp311-macosx_11_0_arm64.whl", hash = "sha256:d50fd1ee42388dcfb2b3676132c78116490976f1300da28eb629272d5d93e905", size = 173330 },
    { url = "https://files.pythonhosted.org/packages/a5/90/1c37ae8b8a113d3daf1065222b6af61cc44102da95388ac0018fcb7d93d9/websockets-15.0.1-cp311-cp311-manylinux_2_17_aarch64.manylinux2014_aarch64.whl", hash = "sha256:d99e5546bf73dbad5bf3547174cd6cb8ba7273062a23808ffea025ecb1cf8562", size = 182878 },
    { url = "https://files.pythonhosted.org/packages/8e/8d/96e8e288b2a41dffafb78e8904ea7367ee4f891dafc2ab8d87e2124cb3d3/websockets-15.0.1-cp311-cp311-manylinux_2_5_i686.manylinux1_i686.manylinux_2_17_i686.manylinux2014_i686.whl", hash = "sha256:66dd88c918e3287efc22409d426c8f729688d89a0c587c88971a0faa2c2f3792", size = 181883 },
    { url = "https://files.pythonhosted.org/packages/93/1f/5d6dbf551766308f6f50f8baf8e9860be6182911e8106da7a7f73785f4c4/websockets-15.0.1-cp311-cp311-manylinux_2_5_x86_64.manylinux1_x86_64.manylinux_2_17_x86_64.manylinux2014_x86_64.whl", hash = "sha256:8dd8327c795b3e3f219760fa603dcae1dcc148172290a8ab15158cf85a953413", size = 182252 },
    { url = "https://files.pythonhosted.org/packages/d4/78/2d4fed9123e6620cbf1706c0de8a1632e1a28e7774d94346d7de1bba2ca3/websockets-15.0.1-cp311-cp311-musllinux_1_2_aarch64.whl", hash = "sha256:8fdc51055e6ff4adeb88d58a11042ec9a5eae317a0a53d12c062c8a8865909e8", size = 182521 },
    { url = "https://files.pythonhosted.org/packages/e7/3b/66d4c1b444dd1a9823c4a81f50231b921bab54eee2f69e70319b4e21f1ca/websockets-15.0.1-cp311-cp311-musllinux_1_2_i686.whl", hash = "sha256:693f0192126df6c2327cce3baa7c06f2a117575e32ab2308f7f8216c29d9e2e3", size = 181958 },
    { url = "https://files.pythonhosted.org/packages/08/ff/e9eed2ee5fed6f76fdd6032ca5cd38c57ca9661430bb3d5fb2872dc8703c/websockets-15.0.1-cp311-cp311-musllinux_1_2_x86_64.whl", hash = "sha256:54479983bd5fb469c38f2f5c7e3a24f9a4e70594cd68cd1fa6b9340dadaff7cf", size = 181918 },
    { url = "https://files.pythonhosted.org/packages/d8/75/994634a49b7e12532be6a42103597b71098fd25900f7437d6055ed39930a/websockets-15.0.1-cp311-cp311-win32.whl", hash = "sha256:16b6c1b3e57799b9d38427dda63edcbe4926352c47cf88588c0be4ace18dac85", size = 176388 },
    { url = "https://files.pythonhosted.org/packages/98/93/e36c73f78400a65f5e236cd376713c34182e6663f6889cd45a4a04d8f203/websockets-15.0.1-cp311-cp311-win_amd64.whl", hash = "sha256:27ccee0071a0e75d22cb35849b1db43f2ecd3e161041ac1ee9d2352ddf72f065", size = 176828 },
    { url = "https://files.pythonhosted.org/packages/51/6b/4545a0d843594f5d0771e86463606a3988b5a09ca5123136f8a76580dd63/websockets-15.0.1-cp312-cp312-macosx_10_13_universal2.whl", hash = "sha256:3e90baa811a5d73f3ca0bcbf32064d663ed81318ab225ee4f427ad4e26e5aff3", size = 175437 },
    { url = "https://files.pythonhosted.org/packages/f4/71/809a0f5f6a06522af902e0f2ea2757f71ead94610010cf570ab5c98e99ed/websockets-15.0.1-cp312-cp312-macosx_10_13_x86_64.whl", hash = "sha256:592f1a9fe869c778694f0aa806ba0374e97648ab57936f092fd9d87f8bc03665", size = 173096 },
    { url = "https://files.pythonhosted.org/packages/3d/69/1a681dd6f02180916f116894181eab8b2e25b31e484c5d0eae637ec01f7c/websockets-15.0.1-cp312-cp312-macosx_11_0_arm64.whl", hash = "sha256:0701bc3cfcb9164d04a14b149fd74be7347a530ad3bbf15ab2c678a2cd3dd9a2", size = 173332 },
    { url = "https://files.pythonhosted.org/packages/a6/02/0073b3952f5bce97eafbb35757f8d0d54812b6174ed8dd952aa08429bcc3/websockets-15.0.1-cp312-cp312-manylinux_2_17_aarch64.manylinux2014_aarch64.whl", hash = "sha256:e8b56bdcdb4505c8078cb6c7157d9811a85790f2f2b3632c7d1462ab5783d215", size = 183152 },
    { url = "https://files.pythonhosted.org/packages/74/45/c205c8480eafd114b428284840da0b1be9ffd0e4f87338dc95dc6ff961a1/websockets-15.0.1-cp312-cp312-manylinux_2_5_i686.manylinux1_i686.manylinux_2_17_i686.manylinux2014_i686.whl", hash = "sha256:0af68c55afbd5f07986df82831c7bff04846928ea8d1fd7f30052638788bc9b5", size = 182096 },
    { url = "https://files.pythonhosted.org/packages/14/8f/aa61f528fba38578ec553c145857a181384c72b98156f858ca5c8e82d9d3/websockets-15.0.1-cp312-cp312-manylinux_2_5_x86_64.manylinux1_x86_64.manylinux_2_17_x86_64.manylinux2014_x86_64.whl", hash = "sha256:64dee438fed052b52e4f98f76c5790513235efaa1ef7f3f2192c392cd7c91b65", size = 182523 },
    { url = "https://files.pythonhosted.org/packages/ec/6d/0267396610add5bc0d0d3e77f546d4cd287200804fe02323797de77dbce9/websockets-15.0.1-cp312-cp312-musllinux_1_2_aarch64.whl", hash = "sha256:d5f6b181bb38171a8ad1d6aa58a67a6aa9d4b38d0f8c5f496b9e42561dfc62fe", size = 182790 },
    { url = "https://files.pythonhosted.org/packages/02/05/c68c5adbf679cf610ae2f74a9b871ae84564462955d991178f95a1ddb7dd/websockets-15.0.1-cp312-cp312-musllinux_1_2_i686.whl", hash = "sha256:5d54b09eba2bada6011aea5375542a157637b91029687eb4fdb2dab11059c1b4", size = 182165 },
    { url = "https://files.pythonhosted.org/packages/29/93/bb672df7b2f5faac89761cb5fa34f5cec45a4026c383a4b5761c6cea5c16/websockets-15.0.1-cp312-cp312-musllinux_1_2_x86_64.whl", hash = "sha256:3be571a8b5afed347da347bfcf27ba12b069d9d7f42cb8c7028b5e98bbb12597", size = 182160 },
    { url = "https://files.pythonhosted.org/packages/ff/83/de1f7709376dc3ca9b7eeb4b9a07b4526b14876b6d372a4dc62312bebee0/websockets-15.0.1-cp312-cp312-win32.whl", hash = "sha256:c338ffa0520bdb12fbc527265235639fb76e7bc7faafbb93f6ba80d9c06578a9", size = 176395 },
    { url = "https://files.pythonhosted.org/packages/7d/71/abf2ebc3bbfa40f391ce1428c7168fb20582d0ff57019b69ea20fa698043/websockets-15.0.1-cp312-cp312-win_amd64.whl", hash = "sha256:fcd5cf9e305d7b8338754470cf69cf81f420459dbae8a3b40cee57417f4614a7", size = 176841 },
    { url = "https://files.pythonhosted.org/packages/cb/9f/51f0cf64471a9d2b4d0fc6c534f323b664e7095640c34562f5182e5a7195/websockets-15.0.1-cp313-cp313-macosx_10_13_universal2.whl", hash = "sha256:ee443ef070bb3b6ed74514f5efaa37a252af57c90eb33b956d35c8e9c10a1931", size = 175440 },
    { url = "https://files.pythonhosted.org/packages/8a/05/aa116ec9943c718905997412c5989f7ed671bc0188ee2ba89520e8765d7b/websockets-15.0.1-cp313-cp313-macosx_10_13_x86_64.whl", hash = "sha256:5a939de6b7b4e18ca683218320fc67ea886038265fd1ed30173f5ce3f8e85675", size = 173098 },
    { url = "https://files.pythonhosted.org/packages/ff/0b/33cef55ff24f2d92924923c99926dcce78e7bd922d649467f0eda8368923/websockets-15.0.1-cp313-cp313-macosx_11_0_arm64.whl", hash = "sha256:746ee8dba912cd6fc889a8147168991d50ed70447bf18bcda7039f7d2e3d9151", size = 173329 },
    { url = "https://files.pythonhosted.org/packages/31/1d/063b25dcc01faa8fada1469bdf769de3768b7044eac9d41f734fd7b6ad6d/websockets-15.0.1-cp313-cp313-manylinux_2_17_aarch64.manylinux2014_aarch64.whl", hash = "sha256:595b6c3969023ecf9041b2936ac3827e4623bfa3ccf007575f04c5a6aa318c22", size = 183111 },
    { url = "https://files.pythonhosted.org/packages/93/53/9a87ee494a51bf63e4ec9241c1ccc4f7c2f45fff85d5bde2ff74fcb68b9e/websockets-15.0.1-cp313-cp313-manylinux_2_5_i686.manylinux1_i686.manylinux_2_17_i686.manylinux2014_i686.whl", hash = "sha256:3c714d2fc58b5ca3e285461a4cc0c9a66bd0e24c5da9911e30158286c9b5be7f", size = 182054 },
    { url = "https://files.pythonhosted.org/packages/ff/b2/83a6ddf56cdcbad4e3d841fcc55d6ba7d19aeb89c50f24dd7e859ec0805f/websockets-15.0.1-cp313-cp313-manylinux_2_5_x86_64.manylinux1_x86_64.manylinux_2_17_x86_64.manylinux2014_x86_64.whl", hash = "sha256:0f3c1e2ab208db911594ae5b4f79addeb3501604a165019dd221c0bdcabe4db8", size = 182496 },
    { url = "https://files.pythonhosted.org/packages/98/41/e7038944ed0abf34c45aa4635ba28136f06052e08fc2168520bb8b25149f/websockets-15.0.1-cp313-cp313-musllinux_1_2_aarch64.whl", hash = "sha256:229cf1d3ca6c1804400b0a9790dc66528e08a6a1feec0d5040e8b9eb14422375", size = 182829 },
    { url = "https://files.pythonhosted.org/packages/e0/17/de15b6158680c7623c6ef0db361da965ab25d813ae54fcfeae2e5b9ef910/websockets-15.0.1-cp313-cp313-musllinux_1_2_i686.whl", hash = "sha256:756c56e867a90fb00177d530dca4b097dd753cde348448a1012ed6c5131f8b7d", size = 182217 },
    { url = "https://files.pythonhosted.org/packages/33/2b/1f168cb6041853eef0362fb9554c3824367c5560cbdaad89ac40f8c2edfc/websockets-15.0.1-cp313-cp313-musllinux_1_2_x86_64.whl", hash = "sha256:558d023b3df0bffe50a04e710bc87742de35060580a293c2a984299ed83bc4e4", size = 182195 },
    { url = "https://files.pythonhosted.org/packages/86/eb/20b6cdf273913d0ad05a6a14aed4b9a85591c18a987a3d47f20fa13dcc47/websockets-15.0.1-cp313-cp313-win32.whl", hash = "sha256:ba9e56e8ceeeedb2e080147ba85ffcd5cd0711b89576b83784d8605a7df455fa", size = 176393 },
    { url = "https://files.pythonhosted.org/packages/1b/6c/c65773d6cab416a64d191d6ee8a8b1c68a09970ea6909d16965d26bfed1e/websockets-15.0.1-cp313-cp313-win_amd64.whl", hash = "sha256:e09473f095a819042ecb2ab9465aee615bd9c2028e4ef7d933600a8401c79561", size = 176837 },
    { url = "https://files.pythonhosted.org/packages/02/9e/d40f779fa16f74d3468357197af8d6ad07e7c5a27ea1ca74ceb38986f77a/websockets-15.0.1-pp310-pypy310_pp73-macosx_10_15_x86_64.whl", hash = "sha256:0c9e74d766f2818bb95f84c25be4dea09841ac0f734d1966f415e4edfc4ef1c3", size = 173109 },
    { url = "https://files.pythonhosted.org/packages/bc/cd/5b887b8585a593073fd92f7c23ecd3985cd2c3175025a91b0d69b0551372/websockets-15.0.1-pp310-pypy310_pp73-macosx_11_0_arm64.whl", hash = "sha256:1009ee0c7739c08a0cd59de430d6de452a55e42d6b522de7aa15e6f67db0b8e1", size = 173343 },
    { url = "https://files.pythonhosted.org/packages/fe/ae/d34f7556890341e900a95acf4886833646306269f899d58ad62f588bf410/websockets-15.0.1-pp310-pypy310_pp73-manylinux_2_17_aarch64.manylinux2014_aarch64.whl", hash = "sha256:76d1f20b1c7a2fa82367e04982e708723ba0e7b8d43aa643d3dcd404d74f1475", size = 174599 },
    { url = "https://files.pythonhosted.org/packages/71/e6/5fd43993a87db364ec60fc1d608273a1a465c0caba69176dd160e197ce42/websockets-15.0.1-pp310-pypy310_pp73-manylinux_2_5_i686.manylinux1_i686.manylinux_2_17_i686.manylinux2014_i686.whl", hash = "sha256:f29d80eb9a9263b8d109135351caf568cc3f80b9928bccde535c235de55c22d9", size = 174207 },
    { url = "https://files.pythonhosted.org/packages/2b/fb/c492d6daa5ec067c2988ac80c61359ace5c4c674c532985ac5a123436cec/websockets-15.0.1-pp310-pypy310_pp73-manylinux_2_5_x86_64.manylinux1_x86_64.manylinux_2_17_x86_64.manylinux2014_x86_64.whl", hash = "sha256:b359ed09954d7c18bbc1680f380c7301f92c60bf924171629c5db97febb12f04", size = 174155 },
    { url = "https://files.pythonhosted.org/packages/68/a1/dcb68430b1d00b698ae7a7e0194433bce4f07ded185f0ee5fb21e2a2e91e/websockets-15.0.1-pp310-pypy310_pp73-win_amd64.whl", hash = "sha256:cad21560da69f4ce7658ca2cb83138fb4cf695a2ba3e475e0559e05991aa8122", size = 176884 },
    { url = "https://files.pythonhosted.org/packages/fa/a8/5b41e0da817d64113292ab1f8247140aac61cbf6cfd085d6a0fa77f4984f/websockets-15.0.1-py3-none-any.whl", hash = "sha256:f7a866fbc1e97b5c617ee4116daaa09b722101d4a3c170c787450ba409f9736f", size = 169743 },
]<|MERGE_RESOLUTION|>--- conflicted
+++ resolved
@@ -652,11 +652,7 @@
 version = "0.1.0"
 source = { editable = "examples/servers/smack" }
 dependencies = [
-<<<<<<< HEAD
-    { name = "mcpengine" },
-=======
     { name = "mcpengine", extra = ["cli"] },
->>>>>>> 3a97a838
     { name = "psycopg2-binary" },
 ]
 
@@ -669,11 +665,7 @@
 
 [package.metadata]
 requires-dist = [
-<<<<<<< HEAD
-    { name = "mcpengine", editable = "." },
-=======
     { name = "mcpengine", extras = ["cli"], virtual = "." },
->>>>>>> 3a97a838
     { name = "psycopg2-binary", specifier = "==2.9.9" },
 ]
 

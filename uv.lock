--- conflicted
+++ resolved
@@ -540,11 +540,6 @@
     { name = "httpx" },
     { name = "httpx-sse" },
     { name = "pydantic" },
-<<<<<<< HEAD
-    { name = "pydantic-settings" },
-    { name = "pyjwt", extra = ["crypto"] },
-=======
->>>>>>> c9ee3722
     { name = "sse-starlette" },
     { name = "starlette" },
 ]
@@ -557,53 +552,6 @@
 name = "mcp-simple-prompt"
 version = "0.1.0"
 source = { editable = "examples/servers/simple-prompt" }
-dependencies = [
-    { name = "anyio" },
-    { name = "click" },
-    { name = "httpx" },
-    { name = "mcp" },
-]
-
-[package.dev-dependencies]
-dev = [
-    { name = "pyright" },
-    { name = "pytest" },
-    { name = "ruff" },
-]
-
-[package.metadata]
-requires-dist = [
-    { name = "anyio", specifier = ">=4.5" },
-    { name = "click", specifier = ">=8.1.0" },
-    { name = "httpx", specifier = ">=0.27" },
-<<<<<<< HEAD
-    { name = "httpx-sse", specifier = ">=0.4" },
-    { name = "pydantic", specifier = ">=2.7.2,<3.0.0" },
-    { name = "pydantic-settings", specifier = ">=2.5.2" },
-    { name = "pyjwt", extras = ["crypto"], specifier = "==2.10.1" },
-    { name = "python-dotenv", marker = "extra == 'cli'", specifier = ">=1.0.0" },
-    { name = "rich", marker = "extra == 'rich'", specifier = ">=13.9.4" },
-    { name = "sse-starlette", specifier = ">=1.6.1" },
-    { name = "starlette", specifier = ">=0.27" },
-    { name = "typer", marker = "extra == 'cli'", specifier = ">=0.12.4" },
-    { name = "uvicorn", specifier = ">=0.23.1" },
-    { name = "websockets", marker = "extra == 'ws'", specifier = ">=15.0.1" },
-=======
-    { name = "mcp" },
->>>>>>> c9ee3722
-]
-
-[package.metadata.requires-dev]
-dev = [
-    { name = "pyright", specifier = ">=1.1.378" },
-    { name = "pytest", specifier = ">=8.3.3" },
-    { name = "ruff", specifier = ">=0.6.9" },
-]
-
-[[package]]
-name = "mcp-simple-resource"
-version = "0.1.0"
-source = { editable = "examples/servers/simple-resource" }
 dependencies = [
     { name = "anyio" },
     { name = "click" },
@@ -634,9 +582,9 @@
 ]
 
 [[package]]
-name = "mcp-simple-tool"
+name = "mcp-simple-resource"
 version = "0.1.0"
-source = { editable = "examples/servers/simple-tool" }
+source = { editable = "examples/servers/simple-resource" }
 dependencies = [
     { name = "anyio" },
     { name = "click" },
@@ -667,12 +615,14 @@
 ]
 
 [[package]]
-name = "mcp-smack"
+name = "mcp-simple-tool"
 version = "0.1.0"
-source = { editable = "examples/servers/smack" }
-dependencies = [
+source = { editable = "examples/servers/simple-tool" }
+dependencies = [
+    { name = "anyio" },
+    { name = "click" },
+    { name = "httpx" },
     { name = "mcp" },
-    { name = "psycopg2-binary" },
 ]
 
 [package.dev-dependencies]
@@ -684,8 +634,10 @@
 
 [package.metadata]
 requires-dist = [
+    { name = "anyio", specifier = ">=4.5" },
+    { name = "click", specifier = ">=8.1.0" },
+    { name = "httpx", specifier = ">=0.27" },
     { name = "mcp" },
-    { name = "psycopg2-binary", specifier = "==2.9.9" },
 ]
 
 [package.metadata.requires-dev]
@@ -696,6 +648,35 @@
 ]
 
 [[package]]
+name = "mcp-smack"
+version = "0.1.0"
+source = { editable = "examples/servers/smack" }
+dependencies = [
+    { name = "mcp" },
+    { name = "psycopg2-binary" },
+]
+
+[package.dev-dependencies]
+dev = [
+    { name = "pyright" },
+    { name = "pytest" },
+    { name = "ruff" },
+]
+
+[package.metadata]
+requires-dist = [
+    { name = "mcp" },
+    { name = "psycopg2-binary", specifier = "==2.9.9" },
+]
+
+[package.metadata.requires-dev]
+dev = [
+    { name = "pyright", specifier = ">=1.1.378" },
+    { name = "pytest", specifier = ">=8.3.3" },
+    { name = "ruff", specifier = ">=0.6.9" },
+]
+
+[[package]]
 name = "mcpengine"
 source = { editable = "." }
 dependencies = [
@@ -704,6 +685,7 @@
     { name = "httpx-sse" },
     { name = "pydantic" },
     { name = "pydantic-settings" },
+    { name = "pyjwt", extra = ["crypto"] },
     { name = "sse-starlette" },
     { name = "starlette" },
     { name = "uvicorn" },
@@ -745,6 +727,7 @@
     { name = "httpx-sse", specifier = ">=0.4" },
     { name = "pydantic", specifier = ">=2.7.2,<3.0.0" },
     { name = "pydantic-settings", specifier = ">=2.5.2" },
+    { name = "pyjwt", extras = ["crypto"], specifier = "==2.10.1" },
     { name = "python-dotenv", marker = "extra == 'cli'", specifier = ">=1.0.0" },
     { name = "rich", marker = "extra == 'rich'", specifier = ">=13.9.4" },
     { name = "sse-starlette", specifier = ">=1.6.1" },

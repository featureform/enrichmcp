--- conflicted
+++ resolved
@@ -68,14 +68,9 @@
         "Select the three best destinations from the list below based on the "
         "given preferences. Reply with a JSON list of names only. "
         "The text should be directly parsable with json.loads in Python. "
-<<<<<<< HEAD
-        'Do NOT add ```json like markdown. Example response:\n["San Francisco"]\n\n\n'
-        f"Preferences: {preferences}\n\n{bullet_list}"
-=======
         'Do NOT add ```json like markdown. Example response:\n["San Francisco"]'
         "\n\n\nPreferences: "
         f"{preferences}\n\n{bullet_list}"
->>>>>>> 24bc55b5
     )
     result = await app.get_context().ask_llm(
         prompt,

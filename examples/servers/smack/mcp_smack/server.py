#!/usr/bin/env python

# Copyright (c) 2025 Featureform, Inc.
#
# Licensed under the MIT License. See LICENSE file in the
# project root for full license information.

"""
Smack Messaging Server

A MCPEngine-based messaging service that provides
message listing and posting capabilities.
"""

import logging
import sys
from collections.abc import AsyncIterator
from contextlib import asynccontextmanager
from dataclasses import dataclass

from db import MessageDB
from mcpengine import Context, MCPEngine
from mcpengine.server.auth.providers.config import IdpConfig

# Configure logging
logging.basicConfig(
    level=logging.INFO,
    format="%(asctime)s - %(name)s - %(levelname)s - %(message)s",
)
logger = logging.getLogger("smack-server")


@dataclass
class AppContext:
    """Application context containing shared resources."""

    db: MessageDB


@asynccontextmanager
async def app_lifespan(server: MCPEngine) -> AsyncIterator[AppContext]:
    """
    Manage application lifecycle with type-safe context.

    Args:
        server: The MCPEngine server instance

    Yields:
        AppContext: The application context with initialized resources
    """
    logger.info("Initializing application resources")
    db = MessageDB()
    try:
        yield AppContext(db=db)
    except Exception as e:
        logger.error(f"Error during application lifecycle: {e}")
        raise
    finally:
        logger.info("Shutting down application resources")
        try:
            await db.close_connection()
        except Exception as e:
            logger.error(f"Error closing database connection: {e}")


mcp = MCPEngine(
    "smack",
    lifespan=app_lifespan,
<<<<<<< HEAD
    authentication_enabled=True,
    issuer_url="https://accounts.google.com",
=======
    idp_config=IdpConfig(
        issuer_url="http://localhost:8080/realms/master"
    ),
>>>>>>> 72bafff5
)

#mcp = MCPEngine(
#    "smack",
#    lifespan=app_lifespan,
#    authentication_enabled=True,
#    issuer_url="http://localhost:8080/realms/master"
#)

@mcp.auth(scopes=["openid"])
@mcp.tool()
async def list_messages(ctx: Context) -> str:
    """
    List all messages from the database.

    Args:
        ctx: The request context

    Returns:
        str: Formatted list of messages or notification if no messages exist
    """
    logger.info("Handling list_messages request")
    try:
        app_ctx: AppContext = ctx.request_context.lifespan_context
        db: MessageDB = app_ctx.db
        messages = db.get_all_messages()

        if not messages:
            logger.info("No messages found in database")
            return "No messages available."

        message_list = []
        for i, message in enumerate(messages, 1):
            sender = message[1]
            content = message[2]
            message_list.append(f"{i}. {sender}: {content}")

        logger.info(f"Retrieved {len(messages)} messages successfully")
        return "\n".join(message_list)
    except Exception as e:
        logger.error(f"Error listing messages: {e}")
        return f"An error occurred while retrieving messages: {str(e)}"


@mcp.auth(scopes=["openid"])
@mcp.tool()
async def post_message(ctx: Context, message: str) -> str:
    """
    Post a new message to the database.

    Args:
        ctx: The request context, which includes authenticated user information
        message: The content of the message

    Returns:
        str: Success or failure message
    """
    sender = ctx.user_name
    logger.info(f"Handling post_message request from {sender}")

    # Input validation
    if not sender or not sender.strip():
        logger.warning("Attempted to post message with empty sender")

    if not message or not message.strip():
        logger.warning(f"Attempted to post empty message from {sender}")
        return "Message content cannot be empty"

    app_ctx: AppContext = ctx.request_context.lifespan_context
    db: MessageDB = app_ctx.db
    success = db.add_message(sender, message)

    if success:
        logger.info(f"Message from {sender} posted successfully")
        return f"Message posted successfully: '{message}'"
    else:
        logger.error(f"Database operation failed when posting message from {sender}")
        return "Failed to post message to database"


logger.info("Starting Smack server")
logger.info("Connecting to database...")
# Test database connection before starting the server
db = MessageDB()
try:
    # Test basic connection - will throw exception if connection fails
    db._get_connection()
    logger.info("Database connection established successfully")
except Exception as e:
    logger.critical(f"Failed to establish database connection: {e}")
    logger.critical(
        "Please ensure the database is running and accessible. "
        "Check your environment variables:"
        "DATABASE_URL or DB_HOST, DB_PORT, DB_NAME, DB_USER, DB_PASSWORD"
    )
    sys.exit(1)
finally:
    # Close the test connection
    db.close_connection()
    # Start the server
    mcp.run(transport="http")

handler = mcp.get_lambda_handler()<|MERGE_RESOLUTION|>--- conflicted
+++ resolved
@@ -13,14 +13,14 @@
 """
 
 import logging
-import sys
 from collections.abc import AsyncIterator
 from contextlib import asynccontextmanager
 from dataclasses import dataclass
 
-from db import MessageDB
 from mcpengine import Context, MCPEngine
 from mcpengine.server.auth.providers.config import IdpConfig
+
+from .db import MessageDB
 
 # Configure logging
 logging.basicConfig(
@@ -66,24 +66,13 @@
 mcp = MCPEngine(
     "smack",
     lifespan=app_lifespan,
-<<<<<<< HEAD
-    authentication_enabled=True,
-    issuer_url="https://accounts.google.com",
-=======
     idp_config=IdpConfig(
         issuer_url="http://localhost:8080/realms/master"
     ),
->>>>>>> 72bafff5
 )
 
-#mcp = MCPEngine(
-#    "smack",
-#    lifespan=app_lifespan,
-#    authentication_enabled=True,
-#    issuer_url="http://localhost:8080/realms/master"
-#)
 
-@mcp.auth(scopes=["openid"])
+@mcp.auth(scopes=["messages:list"])
 @mcp.tool()
 async def list_messages(ctx: Context) -> str:
     """
@@ -118,7 +107,7 @@
         return f"An error occurred while retrieving messages: {str(e)}"
 
 
-@mcp.auth(scopes=["openid"])
+@mcp.auth(scopes=["messages:post"])
 @mcp.tool()
 async def post_message(ctx: Context, message: str) -> str:
     """
@@ -154,26 +143,36 @@
         return "Failed to post message to database"
 
 
-logger.info("Starting Smack server")
-logger.info("Connecting to database...")
-# Test database connection before starting the server
-db = MessageDB()
-try:
-    # Test basic connection - will throw exception if connection fails
-    db._get_connection()
-    logger.info("Database connection established successfully")
-except Exception as e:
-    logger.critical(f"Failed to establish database connection: {e}")
-    logger.critical(
-        "Please ensure the database is running and accessible. "
-        "Check your environment variables:"
-        "DATABASE_URL or DB_HOST, DB_PORT, DB_NAME, DB_USER, DB_PASSWORD"
-    )
-    sys.exit(1)
-finally:
-    # Close the test connection
-    db.close_connection()
-    # Start the server
-    mcp.run(transport="http")
+def main():
+    try:
+        logger.info("Starting Smack server")
+        logger.info("Connecting to database...")
+        # Test database connection before starting the server
+        db = MessageDB()
+        try:
+            # Test basic connection - will throw exception if connection fails
+            db._get_connection()
+            logger.info("Database connection established successfully")
+        except Exception as e:
+            logger.critical(f"Failed to establish database connection: {e}")
+            logger.critical(
+                "Please ensure the database is running and accessible. "
+                "Check your environment variables:"
+                "DATABASE_URL or DB_HOST, DB_PORT, DB_NAME, DB_USER, DB_PASSWORD"
+            )
+            return 1
+        finally:
+            # Close the test connection
+            db.close_connection()
+
+        # Start the server
+        mcp.run(transport="sse")
+    except KeyboardInterrupt:
+        logger.info("Server shutdown requested via KeyboardInterrupt")
+    except Exception as e:
+        logger.critical(f"Unhandled exception in server: {e}")
+        return 1
+
+    return 0
 
 handler = mcp.get_lambda_handler()
--- conflicted
+++ resolved
@@ -101,26 +101,13 @@
 
         tool_name = self.data_model_tool_name()
         tool_description = (
-<<<<<<< HEAD
-            "IMPORTANT: Call this tool FIRST before using any other tools on the "
-            f"{self.title} server. {self.description} "
-            "This provides a comprehensive overview of the API structure, including "
-            "all entities, their fields, relationships, and semantic meanings. "
-            "Understanding this model is essential for effectively querying and "
-            "navigating the data."
-        )
-
-        @self.retrieve(name=tool_name, description=tool_description)
-        async def explore_data_model() -> "DataModelSummary":  # pyright: ignore[reportUnusedFunction]
-            """Get a comprehensive overview of the API data model.
-=======
+
             "IMPORTANT: Call this tool at the start of an agent session before"
             f" using other tools on the {self.title} server. {self.description} "
             "This provides a comprehensive overview of the API structure, including"
             " all entities, their fields, relationships, and semantic meanings. "
             "You don't need to call it again if its response is already in context."
         )
->>>>>>> 6b448632
 
         @self.retrieve(name=tool_name, description=tool_description)
         async def explore_data_model() -> "DataModelSummary":  # pyright: ignore[reportUnusedFunction]
@@ -367,7 +354,6 @@
 
         return description
 
-<<<<<<< HEAD
     def _apply_enrichparameter_defaults(self, fn: Callable[..., Any]) -> Callable[..., Any]:
         """Replace ``EnrichParameter`` defaults with their values."""
 
@@ -409,16 +395,11 @@
         wrapper.__signature__ = new_sig
         return wrapper
 
-=======
->>>>>>> 6b448632
     def _register_tool_def(self, fn: Callable[..., Any], tool_def: ToolDef) -> Callable[..., Any]:
         """Register ``fn`` as a tool using ``tool_def``."""
 
         desc = self._append_enrichparameter_hints(tool_def.final_description(self), fn)
-<<<<<<< HEAD
         fn = self._apply_enrichparameter_defaults(fn)
-=======
->>>>>>> 6b448632
         self.resources[tool_def.name] = fn
         mcp_tool = self.mcp.tool(name=tool_def.name, description=desc)
         return mcp_tool(fn)

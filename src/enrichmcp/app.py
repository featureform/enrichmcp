"""
Main application module for enrichmcp.

Provides the EnrichMCP class for creating MCP applications.
"""

import warnings
from collections.abc import Callable
from typing import (
    Any,
    Literal,
    Protocol,
    TypeVar,
    cast,
    get_args,
    get_origin,
    runtime_checkable,
)
from uuid import uuid4

from mcp.server.fastmcp import Context, FastMCP
from pydantic import BaseModel, Field, create_model

<<<<<<< HEAD
from .cache import CacheBackend, ContextCache, MemoryCache
=======
>>>>>>> e7f98f10
from .context import EnrichContext
from .entity import EnrichModel
from .relationship import Relationship

# Type variables
T = TypeVar("T", bound=EnrichModel)
F = TypeVar("F", bound=Callable[..., Any])


@runtime_checkable
class DecoratorCallable(Protocol):
    """Protocol for decorator callables."""

    def __call__(self, *args: Any, **kwargs: Any) -> Any: ...


class EnrichMCP:
    """
    Main application class for enrichmcp.

    This class serves as the entry point for creating MCP applications
    with entity support.
    """

    def __init__(
        self,
        title: str,
        description: str,
        *,
        lifespan: Any = None,
        cache_backend: CacheBackend | None = None,
    ):
        """
        Initialize the EnrichMCP application.

        Args:
            title: API title shown in documentation
            description: Description of the API
            lifespan: Optional async context manager for startup/shutdown lifecycle
        """
        self.title = title
        self.description = description
        self._cache_id = uuid4().hex[:8]
        self.cache_backend = cache_backend or MemoryCache()
        self.mcp = FastMCP(title, description=description, lifespan=lifespan)

        # Patch the FastMCP instance to return our enriched context
        def _get_context() -> Context:
            try:
                request_context = self.mcp._mcp_server.request_context
            except LookupError:
                request_context = None
            ctx = EnrichContext(request_context=request_context, fastmcp=self.mcp)
            ctx._cache = ContextCache(self.cache_backend, self._cache_id, ctx.request_id)
            return ctx

        self.mcp.get_context = _get_context  # type: ignore[assignment]
        self.name = title  # Required for mcp install

        # Registries
        self.entities: dict[str, type[EnrichModel]] = {}
        self.resolvers: dict[tuple[str, str], dict[str, Any]] = {}
        self.relationships: dict[str, set[Relationship]] = {}
        self.resources: dict[str, Callable[..., Any]] = {}

        # Register built-in resources
        self._register_builtin_resources()

    def _register_builtin_resources(self) -> None:
        """
        Register built-in resources for the API.
        """

        @self.retrieve(
            name="explore_data_model",
            description=(
                "IMPORTANT: Call this tool FIRST to understand the complete data model, "
                "entity relationships, and available operations. This provides a comprehensive "
                "overview of the API structure, including all entities, their fields, "
                "relationships, and semantic meanings. Understanding this model is essential "
                "for effectively querying and navigating the data."
            ),
        )
        async def explore_data_model() -> dict[str, Any]:  # pyright: ignore[reportUnusedFunction]
            """Get a comprehensive overview of the API data model.

            Returns detailed information about all entities, their fields, relationships,
            and how to traverse the data graph. Always call this first to understand
            the available data and operations.
            """
            model_description = self.describe_model()
            return {
                "title": self.title,
                "description": self.description,
                "entity_count": len(self.entities),
                "entities": list(self.entities.keys()),
                "model": model_description,
                "usage_hint": (
                    "Use the model information above to understand how to query the data. "
                    "Each entity has fields and relationships. Relationships must be resolved "
                    "separately using their specific resolver endpoints."
                ),
            }

    def entity(
        self, cls: type[EnrichModel] | None = None, *, description: str | None = None
    ) -> DecoratorCallable:
        """
        Register a model class as an entity.

        This can be used as a decorator with or without arguments:

        @app.entity  # Uses class docstring as description
        class User(EnrichModel):
            \"\"\"User entity for managing user data.\"\"\"
            ...

        @app.entity(description="User entity for managing user data")
        class User(EnrichModel):
            ...

        Args:
            cls: The model class to register
            description: Description of the entity (required unless class has docstring)

        Returns:
            The registered model class

        Raises:
            ValueError: If neither description nor class docstring is provided
        """

        def decorator(cls: type[EnrichModel]) -> type[EnrichModel]:
            # Type hint already ensures this is an EnrichModel subclass

            # Check for description
            if not description and not cls.__doc__:
                raise ValueError(
                    f"Entity '{cls.__name__}' must have a description. "
                    f"Provide it via @app.entity(description=...) or class docstring."
                )

            # Store the description if provided
            if description:
                cls.__doc__ = description

            # Check that all fields have descriptions
            for field_name, field in cls.model_fields.items():
                # Skip relationship fields which are validated separately
                if field_name in cls.relationship_fields():
                    continue

                # Check if the field has a description
                if not field.description:
                    raise ValueError(
                        f"Field '{field_name}' in entity '{cls.__name__}' must have a description. "
                        f"Use Field(..., description=...) to provide one."
                    )

            # Register the entity
            self.entities[cls.__name__] = cls

            # Store a reference to the app in the class
            cls._app = self  # pyright: ignore[reportAttributeAccessIssue]

            # Add relationship fields as class attributes
            for field_name, field in cls.model_fields.items():
                if isinstance(field.default, Relationship):
                    relationship = field.default
                    relationship.app = self
                    relationship.field_name = field_name
                    relationship.owner_cls = cls

                    # Add the relationship as a class attribute
                    setattr(cls, field_name, relationship)

            # Find and register relationships
            self._register_relationships(cls)

            # Generate PatchModel for mutable fields
            self._generate_patch_model(cls)

            return cls

        return decorator(cls) if cls else decorator

    def _register_relationships(self, cls: type[EnrichModel]) -> None:
        """
        Register relationships for an entity class.

        Args:
            cls: The entity class to process
        """
        self.relationships[cls.__name__] = cls.relationships()

    def _generate_patch_model(self, cls: type[EnrichModel]) -> None:
        """Create an auto-generated PatchModel on the entity class."""
        mutable_fields = {}
        for name, field in cls.model_fields.items():
            extra = getattr(field, "json_schema_extra", None)
            if extra is None:
                info = getattr(field, "field_info", None)
                extra = getattr(info, "extra", {}) if info is not None else {}
            if extra.get("mutable") is True and name not in cls.relationship_fields():
                annotation = field.annotation or Any
                mutable_fields[name] = (
                    annotation | None,
                    Field(
                        default=None,
                        description=field.description,
                    ),
                )

        if mutable_fields:
            patch_model_cls = create_model(
                f"{cls.__name__}PatchModel",
                __base__=BaseModel,
                **mutable_fields,
            )
            patch_model_cls.__doc__ = f"Patch model for {cls.__name__}"
            cls.PatchModel = patch_model_cls

    def describe_model(self) -> str:
        """
        Generate a comprehensive description of the entire data model.

        Returns:
            A formatted string containing all entities, their fields, and relationships.
        """
        lines: list[str] = []

        # Add title
        lines.append(f"# Data Model: {self.title}")
        if self.description:
            lines.append(self.description)
        lines.append("")

        # Add table of contents
        if self.entities:
            lines.append("## Entities")
            for entity_name in sorted(self.entities.keys()):
                lines.append(f"- [{entity_name}](#{entity_name.lower()})")
            lines.append("")
        else:
            lines.append("*No entities registered*")
            return "\n".join(lines)

        # Add each entity
        for entity_name, entity_cls in sorted(self.entities.items()):
            lines.append(f"## {entity_name}")
            description = entity_cls.__doc__ or "No description available"
            lines.append(description.strip())
            lines.append("")

            # Fields section
            field_lines: list[str] = []
            for field_name, field in entity_cls.model_fields.items():
                # Skip relationship fields, we'll handle them separately
                if field_name in entity_cls.relationship_fields():
                    continue

                # Get field type and description
                field_type = "Any"  # Default type if annotation is None
                if field.annotation is not None:
                    annotation = field.annotation
                    if get_origin(annotation) is Literal:
                        values = ", ".join(repr(v) for v in get_args(annotation))
                        field_type = f"Literal[{values}]"
                    else:
                        field_type = str(annotation)  # Always safe fallback
                        if hasattr(annotation, "__name__"):
                            field_type = annotation.__name__
                field_desc = field.description
                extra = getattr(field, "json_schema_extra", None)
                if extra is None:
                    info = getattr(field, "field_info", None)
                    extra = getattr(info, "extra", {}) if info is not None else {}
                if extra.get("mutable"):
                    field_type = f"{field_type}, mutable"

                # Format field info
                field_lines.append(f"- **{field_name}** ({field_type}): {field_desc}")

            if field_lines:
                lines.append("### Fields")
                lines.extend(field_lines)
                lines.append("")

            # Relationships section
            rel_lines: list[str] = []
            rel_fields = entity_cls.relationship_fields()
            for field_name in rel_fields:
                field = entity_cls.model_fields[field_name]
                rel = field.default
                target_type = "Any"  # Default type if annotation is None
                if field.annotation is not None:
                    target_type = str(field.annotation)  # Always safe fallback
                    if hasattr(field.annotation, "__name__"):
                        target_type = field.annotation.__name__
                rel_desc = rel.description

                rel_lines.append(f"- **{field_name}** → {target_type}: {rel_desc}")

            if rel_lines:
                lines.append("### Relationships")
                lines.extend(rel_lines)
                lines.append("")

        return "\n".join(lines)

    def retrieve(
        self,
        func: Callable[..., Any] | None = None,
        *,
        name: str | None = None,
        description: str | None = None,
    ) -> Callable[..., Any] | DecoratorCallable:
        """
        Register a function as an MCP resource.

        Can be used as:
            @app.retrieve
            async def my_resource():
                '''Resource description in docstring'''
                ...

        Or with explicit parameters:
            @app.retrieve(name="custom_name", description="Custom description")
            async def my_resource():
                ...

        Args:
            func: The function to register (when used without parentheses)
            name: Override function name (default: function.__name__)
            description: Override description (default: function.__doc__)

        Returns:
            Decorated function or decorator

        Raises:
            ValueError: If no description is provided (neither in decorator nor docstring)
        """

        def decorator(fn: Callable[..., Any]) -> Callable[..., Any]:
            # Get name and description
            resource_name = name or fn.__name__
            resource_desc = description or fn.__doc__

            # Check for description
            if not resource_desc:
                raise ValueError(
                    f"Resource '{resource_name}' must have a description. "
                    f"Provide it via @app.retrieve(description=...) or function docstring."
                )

            # Strip docstring if used
            if resource_desc == fn.__doc__ and resource_desc:
                resource_desc = resource_desc.strip()

            # Store the resource for testing
            self.resources[resource_name] = fn
            # Create and apply the MCP tool decorator
            mcp_tool = self.mcp.tool(name=resource_name, description=resource_desc)
            return mcp_tool(fn)

        # If called without parentheses (@app.retrieve)
        if func is not None:
            return decorator(func)

        # If called with parentheses (@app.retrieve())
        return cast("DecoratorCallable", decorator)

    def resource(self, *args: Any, **kwargs: Any) -> Any:
        """Deprecated alias for :meth:`retrieve`. Use :meth:`retrieve` instead."""
        warnings.warn(
            "app.resource is deprecated; use app.retrieve instead",
            DeprecationWarning,
            stacklevel=2,
        )
        return self.retrieve(*args, **kwargs)

    # CRUD helper decorators
    def create(
        self,
        func: Callable[..., Any] | None = None,
        *,
        name: str | None = None,
        description: str | None = None,
    ) -> Callable[..., Any] | DecoratorCallable:
        """Register a create operation."""

        def decorator(fn: Callable[..., Any]) -> Callable[..., Any]:
            return self.retrieve(fn, name=name, description=description)

        if func is not None:
            return decorator(func)
        return cast("DecoratorCallable", decorator)

    def update(
        self,
        func: Callable[..., Any] | None = None,
        *,
        name: str | None = None,
        description: str | None = None,
    ) -> Callable[..., Any] | DecoratorCallable:
        """Register an update operation."""

        def decorator(fn: Callable[..., Any]) -> Callable[..., Any]:
            return self.retrieve(fn, name=name, description=description)

        if func is not None:
            return decorator(func)
        return cast("DecoratorCallable", decorator)

    def delete(
        self,
        func: Callable[..., Any] | None = None,
        *,
        name: str | None = None,
        description: str | None = None,
    ) -> Callable[..., Any] | DecoratorCallable:
        """Register a delete operation."""

        def decorator(fn: Callable[..., Any]) -> Callable[..., Any]:
            return self.retrieve(fn, name=name, description=description)

        if func is not None:
            return decorator(func)
        return cast("DecoratorCallable", decorator)

    def get_context(self) -> EnrichContext:
        """Return the current :class:`EnrichContext` for this app."""

        base_ctx = self.mcp.get_context()
        return EnrichContext.model_construct(
            _request_context=getattr(base_ctx, "_request_context", None),
            _fastmcp=getattr(base_ctx, "_fastmcp", None),
        )

    def run(
        self, *, transport: str | None = None, mount_path: str | None = None, **options: Any
    ) -> Any:
        """
        Start the MCP server.

        Args:
            transport: Transport protocol to use when starting the server.
                Supported values are "stdio", "sse", and "streamable-http".
                If not provided, the default from ``FastMCP`` is used.
            mount_path: Optional mount path for SSE transport.
            **options: Additional options forwarded to ``FastMCP.run``.

        Returns:
            Result from FastMCP.run()

        Raises:
            ValueError: If any relationships are missing resolvers
        """
        # Check that all relationships have resolvers
        unresolved: list[str] = []
        for entity_name, entity_cls in self.entities.items():
            for field_name, field in entity_cls.model_fields.items():
                if field_name in entity_cls.relationship_fields():
                    relationship = field.default
                    if not relationship.is_resolved():
                        unresolved.append(f"{entity_name}.{field_name}")

        if unresolved:
            raise ValueError(
                f"The following relationships are missing resolvers: {', '.join(unresolved)}. "
                f"Define resolvers with @Entity.relationship.resolver"
            )

        # Forward transport options to FastMCP
        if transport is not None:
            options.setdefault("transport", transport)
        if mount_path is not None:
            options.setdefault("mount_path", mount_path)

        # Run the MCP server
        return self.mcp.run(**options)<|MERGE_RESOLUTION|>--- conflicted
+++ resolved
@@ -21,10 +21,7 @@
 from mcp.server.fastmcp import Context, FastMCP
 from pydantic import BaseModel, Field, create_model
 
-<<<<<<< HEAD
 from .cache import CacheBackend, ContextCache, MemoryCache
-=======
->>>>>>> e7f98f10
 from .context import EnrichContext
 from .entity import EnrichModel
 from .relationship import Relationship

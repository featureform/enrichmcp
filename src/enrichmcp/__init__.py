--- conflicted
+++ resolved
@@ -72,12 +72,9 @@
     "PaginationParams",
     "RedisCache",
     "Relationship",
-<<<<<<< HEAD
     "RelationshipDescription",
-=======
     "ToolDef",
     "ToolKind",
->>>>>>> 0b3d091b
     "__version__",
     "combine_lifespans",
 ]

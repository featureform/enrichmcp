"""Automatic SQLAlchemy entity and resolver registration."""

from __future__ import annotations

from typing import TYPE_CHECKING, Any

from sqlalchemy import func, inspect, select

if TYPE_CHECKING:
    from collections.abc import Awaitable, Callable

    from sqlalchemy.orm import DeclarativeBase

from enrichmcp import EnrichContext, EnrichMCP, PageResult

from .mixin import EnrichSQLAlchemyMixin


def _sa_to_enrich(instance: Any, model_cls: type) -> Any:
    data: dict[str, Any] = {}
    for name in model_cls.model_fields:
        if name in model_cls.relationship_fields():
            continue
        if hasattr(instance, name):
            data[name] = getattr(instance, name)
    return model_cls(**data)


def _register_default_resources(
    app: EnrichMCP,
    sa_model: type,
    enrich_model: type,
    session_key: str,
) -> None:
    model_name = sa_model.__name__.lower()
    list_name = f"list_{model_name}s"
    get_name = f"get_{model_name}"
    param_name = f"{model_name}_id"

    list_description = f"List {sa_model.__name__} records"
    get_description = f"Get a single {sa_model.__name__} by ID"

    async def list_resource(
        ctx: EnrichContext, page: int = 1, page_size: int = 20
    ) -> PageResult[enrich_model]:  # type: ignore[name-defined]
        session_factory = ctx.request_context.lifespan_context[session_key]
        async with session_factory() as session:
            total = await session.scalar(select(func.count()).select_from(sa_model))
            result = await session.execute(
                select(sa_model).offset((page - 1) * page_size).limit(page_size)
            )
            items = [_sa_to_enrich(obj, enrich_model) for obj in result.scalars().all()]
            has_next = page * page_size < int(total or 0)
            return PageResult.create(
                items=items,
                page=page,
                page_size=page_size,
                total_items=int(total or 0),
                has_next=has_next,
            )

    # Ensure ctx annotation is an actual class for FastMCP before decorating
    list_resource.__annotations__["ctx"] = EnrichContext

    list_resource = app.resource(name=list_name, description=list_description)(list_resource)

    async def get_resource(ctx: EnrichContext, **kwargs: Any) -> enrich_model | None:  # type: ignore[name-defined]
<<<<<<< HEAD
        entity_id = kwargs.get(param_name)
=======
        actual_params = kwargs
        if param_name not in kwargs and "kwargs" in kwargs and isinstance(kwargs["kwargs"], dict):
            actual_params = kwargs["kwargs"]

        entity_id = actual_params.get(param_name)

>>>>>>> 376f286b
        if entity_id is None:
            return None

        session_factory = ctx.request_context.lifespan_context[session_key]

        async with session_factory() as session:
            obj = await session.get(sa_model, entity_id)
            if obj:
                enriched_obj = _sa_to_enrich(obj, enrich_model)
                return enriched_obj
            else:
                return None

    # Ensure ctx annotation is an actual class for FastMCP before decorating
    get_resource.__annotations__["ctx"] = EnrichContext

    get_resource = app.resource(name=get_name, description=get_description)(get_resource)


def _register_relationship_resolvers(
    app: EnrichMCP,
    sa_model: type,
    enrich_model: type,
    models: dict[str, type],
    session_key: str,
) -> None:
    mapper = inspect(sa_model)
    for rel in mapper.relationships:
        if rel.info.get("exclude"):
            continue
        field_name = rel.key
        param_name = f"{sa_model.__name__.lower()}_id"
        if field_name not in enrich_model.model_fields:
            continue
        relationship = enrich_model.model_fields[field_name].default
        target_model = models[rel.mapper.class_.__name__]
        description = rel.info.get(
            "description",
            f"Fetches the '{field_name}' for a '{sa_model.__name__}'. "
            f"Provide ID of parent '{sa_model.__name__}' via param key '{param_name}'.",
        )

        if rel.uselist:

            def _create_list_resolver(
                f_name: str = field_name,
                model: type = sa_model,
                target: type = target_model,
                param: str = param_name,
<<<<<<< HEAD
            ) -> Callable[..., Awaitable[list[Any]]]:
                async def func(ctx: EnrichContext, **kwargs: Any) -> list[Any]:
                    entity_id = kwargs.get(param)
                    if entity_id is None:
                        return []
=======
            ) -> Callable[..., Awaitable[PageResult[Any]]]:
                """Factory for list relationship resolver that supports paging."""

                async def func(
                    ctx: EnrichContext,
                    page: int = 1,
                    page_size: int = 20,
                    **kwargs: Any,
                ) -> PageResult[Any]:
                    actual_params = kwargs
                    if (
                        param not in kwargs
                        and "kwargs" in kwargs
                        and isinstance(kwargs["kwargs"], dict)
                    ):
                        actual_params = kwargs["kwargs"]

                    entity_id = actual_params.get(param)

                    # Prepare default empty result helper
                    def _empty() -> PageResult[Any]:
                        return PageResult.create(
                            items=[],
                            page=page,
                            page_size=page_size,
                            total_items=0,
                            has_next=False,
                        )

                    if entity_id is None:
                        return _empty()
>>>>>>> 376f286b

                    session_factory = ctx.request_context.lifespan_context[session_key]
                    async with session_factory() as session:
                        obj = await session.get(model, entity_id)
                        if not obj:
                            return _empty()
                        await session.refresh(obj, [f_name])
                        values = getattr(obj, f_name)

                        # Safety: ensure we have a list/iterable
                        values_list = list(values)
                        total_items = len(values_list)
                        start = (page - 1) * page_size
                        end = start + page_size
                        slice_values = values_list[start:end]
                        items = [_sa_to_enrich(v, target) for v in slice_values]
                        has_next = page * page_size < total_items

                        return PageResult.create(
                            items=items,
                            page=page,
                            page_size=page_size,
                            total_items=total_items,
                            has_next=has_next,
                        )

                return func

            resolver = _create_list_resolver()
            resolver.__annotations__["ctx"] = EnrichContext
        else:

            def _create_single_resolver(
                f_name: str = field_name,
                model: type = sa_model,
                target: type = target_model,
                param: str = param_name,
            ) -> Callable[..., Awaitable[Any | None]]:
<<<<<<< HEAD
                async def func(ctx: EnrichContext, **kwargs: Any) -> Any | None:
                    entity_id = kwargs.get(param)
=======
                async def func(
                    ctx: EnrichContext, **kwargs: Any
                ) -> Any | None:  # Changed int to Any
                    actual_params = kwargs
                    if (
                        param not in kwargs
                        and "kwargs" in kwargs
                        and isinstance(kwargs["kwargs"], dict)
                    ):
                        actual_params = kwargs["kwargs"]

                    entity_id = actual_params.get(param)

>>>>>>> 376f286b
                    if entity_id is None:
                        return None

                    session_factory = ctx.request_context.lifespan_context[session_key]
                    async with session_factory() as session:
                        obj = await session.get(model, entity_id)
                        if not obj:
                            return None
                        await session.refresh(obj, [f_name])
                        value = getattr(obj, f_name)
                        return _sa_to_enrich(value, target) if value else None

                return func

            resolver = _create_single_resolver()
            resolver.__annotations__["ctx"] = EnrichContext

        resolver.__name__ = f"get_{sa_model.__name__.lower()}_{field_name}"
        resolver.__doc__ = description
        relationship.resolver(name="get")(resolver)


def include_sqlalchemy_models(
    app: EnrichMCP,
    base: type[DeclarativeBase],
    *,
    session_key: str = "session_factory",
) -> dict[str, type]:
    """Register SQLAlchemy models with automatic resources and resolvers."""

    models: dict[str, type] = {}
    for mapper in base.registry.mappers:
        sa_model = mapper.class_
        if not issubclass(sa_model, EnrichSQLAlchemyMixin):
            continue
        enrich_cls = sa_model.__enrich_model__()
        model = type(
            enrich_cls.__name__,
            (enrich_cls,),
            {"__doc__": enrich_cls.__doc__},
        )
        app.entity(model)
        models[sa_model.__name__] = model
        models[model.__name__] = model

    for mapper in base.registry.mappers:
        sa_model = mapper.class_
        if sa_model.__name__ not in models:
            continue
        enrich_model = models[sa_model.__name__]
        _register_default_resources(app, sa_model, enrich_model, session_key)
        _register_relationship_resolvers(app, sa_model, enrich_model, models, session_key)
        enrich_model.model_rebuild(_types_namespace=models)

    return models<|MERGE_RESOLUTION|>--- conflicted
+++ resolved
@@ -65,16 +65,7 @@
     list_resource = app.resource(name=list_name, description=list_description)(list_resource)
 
     async def get_resource(ctx: EnrichContext, **kwargs: Any) -> enrich_model | None:  # type: ignore[name-defined]
-<<<<<<< HEAD
         entity_id = kwargs.get(param_name)
-=======
-        actual_params = kwargs
-        if param_name not in kwargs and "kwargs" in kwargs and isinstance(kwargs["kwargs"], dict):
-            actual_params = kwargs["kwargs"]
-
-        entity_id = actual_params.get(param_name)
-
->>>>>>> 376f286b
         if entity_id is None:
             return None
 
@@ -124,33 +115,12 @@
                 model: type = sa_model,
                 target: type = target_model,
                 param: str = param_name,
-<<<<<<< HEAD
-            ) -> Callable[..., Awaitable[list[Any]]]:
-                async def func(ctx: EnrichContext, **kwargs: Any) -> list[Any]:
+            ) -> Callable[..., Awaitable[PageResult[Any]]]:
+                async def func(
+                    ctx: EnrichContext, page: int = 1, page_size: int = 20, **kwargs: Any
+                ) -> PageResult[Any]:
                     entity_id = kwargs.get(param)
-                    if entity_id is None:
-                        return []
-=======
-            ) -> Callable[..., Awaitable[PageResult[Any]]]:
-                """Factory for list relationship resolver that supports paging."""
-
-                async def func(
-                    ctx: EnrichContext,
-                    page: int = 1,
-                    page_size: int = 20,
-                    **kwargs: Any,
-                ) -> PageResult[Any]:
-                    actual_params = kwargs
-                    if (
-                        param not in kwargs
-                        and "kwargs" in kwargs
-                        and isinstance(kwargs["kwargs"], dict)
-                    ):
-                        actual_params = kwargs["kwargs"]
-
-                    entity_id = actual_params.get(param)
-
-                    # Prepare default empty result helper
+
                     def _empty() -> PageResult[Any]:
                         return PageResult.create(
                             items=[],
@@ -162,7 +132,6 @@
 
                     if entity_id is None:
                         return _empty()
->>>>>>> 376f286b
 
                     session_factory = ctx.request_context.lifespan_context[session_key]
                     async with session_factory() as session:
@@ -172,7 +141,6 @@
                         await session.refresh(obj, [f_name])
                         values = getattr(obj, f_name)
 
-                        # Safety: ensure we have a list/iterable
                         values_list = list(values)
                         total_items = len(values_list)
                         start = (page - 1) * page_size
@@ -201,24 +169,8 @@
                 target: type = target_model,
                 param: str = param_name,
             ) -> Callable[..., Awaitable[Any | None]]:
-<<<<<<< HEAD
                 async def func(ctx: EnrichContext, **kwargs: Any) -> Any | None:
                     entity_id = kwargs.get(param)
-=======
-                async def func(
-                    ctx: EnrichContext, **kwargs: Any
-                ) -> Any | None:  # Changed int to Any
-                    actual_params = kwargs
-                    if (
-                        param not in kwargs
-                        and "kwargs" in kwargs
-                        and isinstance(kwargs["kwargs"], dict)
-                    ):
-                        actual_params = kwargs["kwargs"]
-
-                    entity_id = actual_params.get(param)
-
->>>>>>> 376f286b
                     if entity_id is None:
                         return None
 
